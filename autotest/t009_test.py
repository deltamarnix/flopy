__author__ = 'aleaf'

import sys
# sys.path.append('/Users/aleaf/Documents/GitHub/flopy3')
import os
import glob
import shutil
import numpy as np
<<<<<<< HEAD
import matplotlib
import matplotlib.pyplot as plt
=======
try:
    import matplotlib
    if os.getenv('TRAVIS'):  # are we running https://travis-ci.org/ automated tests ?
        matplotlib.use('Agg')  # Force matplotlib  not to use any Xwindows backend
except:
    matplotlib = None
>>>>>>> c96efdab

import flopy

if os.path.split(os.getcwd())[-1] == 'flopy3':
    path = os.path.join('examples', 'data', 'mf2005_test')
    path2 = os.path.join('examples', 'data', 'sfr_test')
    outpath = os.path.join('py.test/temp')
else:
    path = os.path.join('..', 'examples', 'data', 'mf2005_test')
    path2 = os.path.join('..', 'examples', 'data', 'sfr_test')
    outpath = os.path.join('temp', 't009')
    # make the directory if it does not exist
    if not os.path.isdir(outpath):
        os.makedirs(outpath)

sfr_items = {0: {'mfnam': 'test1ss.nam',
                 'sfrfile': 'test1ss.sfr'},
             1: {'mfnam': 'test1tr.nam',
                 'sfrfile': 'test1tr.sfr'},
             2: {'mfnam': 'testsfr2_tab.nam',
                 'sfrfile': 'testsfr2_tab_ICALC1.sfr'},
             3: {'mfnam': 'testsfr2_tab.nam',
                 'sfrfile': 'testsfr2_tab_ICALC2.sfr'},
             4: {'mfnam': 'testsfr2.nam',
                 'sfrfile': 'testsfr2.sfr'},
             5: {'mfnam': 'UZFtest2.nam',
                 'sfrfile': 'UZFtest2.sfr'},
             6: {'mfnam': 'TL2009.nam',
                 'sfrfile': 'TL2009.sfr'}
             }


def sfr_process(mfnam, sfrfile, model_ws, outfolder=outpath):
    m = flopy.modflow.Modflow.load(mfnam, model_ws=model_ws, verbose=False)
    sfr = m.get_package('SFR')

    if not os.path.exists(outfolder):
        os.makedirs(outfolder)
    outpath = os.path.join(outfolder, sfrfile)
    sfr.write_file(outpath)

    m.remove_package('SFR')
    sfr2 = flopy.modflow.ModflowSfr2.load(outpath, m)

    assert np.all(sfr2.reach_data == sfr.reach_data)
    assert np.all(sfr2.dataset_5 == sfr.dataset_5)
    for k, v in sfr2.segment_data.items():
        assert np.all(v == sfr.segment_data[k])
    for k, v in sfr2.channel_flow_data.items():
        assert np.all(v == sfr.channel_flow_data[k])
    for k, v in sfr2.channel_geometry_data.items():
        assert np.all(v == sfr.channel_geometry_data[k])

    return m, sfr


def load_sfr_only(sfrfile):
    m = flopy.modflow.Modflow()
    sfr = flopy.modflow.ModflowSfr2.load(sfrfile, m)
    return m, sfr


def load_all_sfr_only(path):
    for i, item in sfr_items.items():
        load_sfr_only(os.path.join(path, item['sfrfile']))


def interpolate_to_reaches(sfr):
    reach_data = sfr.reach_data
    segment_data = sfr.segment_data[0]
    for reachvar, segvars in {'strtop': ('elevup', 'elevdn'),
                              'strthick': ('thickm1', 'thickm2'),
                              'strhc1': ('hcond1', 'hcond2')}.items():
        reach_data[reachvar] = sfr._interpolate_to_reaches(*segvars)
        for seg in segment_data.nseg:
            reaches = reach_data[reach_data.iseg == seg]
            dist = np.cumsum(reaches.rchlen) - 0.5 * reaches.rchlen
            fp = [segment_data[segment_data['nseg'] == seg][segvars[0]][0],
                  segment_data[segment_data['nseg'] == seg][segvars[1]][0]]
            xp = [dist[0], dist[-1]]
            assert np.sum(np.abs(
                reaches[reachvar] - np.interp(dist, xp, fp).tolist())) < 0.01
    return reach_data


def test_sfr():
    load_all_sfr_only(path2)

    m, sfr = sfr_process('test1ss.nam', 'test1ss.sfr', path)

    m, sfr = sfr_process('test1tr.nam', 'test1tr.sfr', path)

    # assert list(sfr.dataset_5.keys()) == [0, 1]

    m, sfr = sfr_process('testsfr2_tab.nam', 'testsfr2_tab_ICALC1.sfr', path)

    assert list(sfr.dataset_5.keys()) == list(range(0, 50))

    m, sfr = sfr_process('testsfr2_tab.nam', 'testsfr2_tab_ICALC2.sfr', path)

    assert sfr.channel_geometry_data[0][1] == [
        [0.0, 2.0, 4.0, 6.0, 8.0, 10.0, 12.0, 14.0],
        [6.0, 4.5, 3.5, 0.0, 0.3, 3.5, 4.5, 6.0]]

    m, sfr = sfr_process('testsfr2.nam', 'testsfr2.sfr', path)

    assert round(sum(sfr.segment_data[49][0]), 7) == 3.9700007

    m, sfr = sfr_process('UZFtest2.nam', 'UZFtest2.sfr', path)

    if matplotlib is not None:
        assert isinstance(sfr.plot()[0],
                          matplotlib.axes.Axes)  # test the plot() method

    # trout lake example (only sfr file is included)
    # can add tests for sfr connection with lak package
    m, sfr = load_sfr_only(os.path.join(path2, 'TL2009.sfr'))
    # convert sfr package to reach input
    sfr.reachinput = True
    sfr.isfropt = 1
    sfr.reach_data = interpolate_to_reaches(sfr)
    sfr.get_slopes()
    assert sfr.reach_data.slope[29] == (sfr.reach_data.strtop[29] -
                                        sfr.reach_data.strtop[107]) \
                                       / sfr.reach_data.rchlen[29]
    chk = sfr.check()
    assert sfr.reach_data.slope.min() < 0.0001 and 'minimum slope' in chk.warnings
    sfr.reach_data.slope[0] = 1.1
    chk.slope(maximum_slope=1.0)
    assert 'maximum slope' in chk.warnings


def test_sfr_renumbering():
    # test segment renumbering

    r = np.zeros((27, 2), dtype=[('iseg', int), ('ireach', int)])
    r = np.core.records.fromarrays(r.transpose(),
                                   dtype=[('iseg', int), ('ireach', int)])
    r['iseg'] = sorted(list(range(1, 10)) * 3)
    r['ireach'] = [1, 2, 3] * 9

    d = np.zeros((9, 2), dtype=[('nseg', int), ('outseg', int)])
    d = np.core.records.fromarrays(d.transpose(),
                                   dtype=[('nseg', int), ('outseg', int)])
    d['nseg'] = range(1, 10)
    d['outseg'] = [4, 0, 6, 8, 3, 8, 1, 2, 8]
    m = flopy.modflow.Modflow()
    sfr = flopy.modflow.ModflowSfr2(m, reach_data=r, segment_data={0: d})
    chk = sfr.check()
    assert 'segment numbering order' in chk.warnings
    sfr.renumber_segments()
    chk = sfr.check()
    assert 'continuity in segment and reach numbering' in chk.passed
    assert 'segment numbering order' in chk.passed


def test_example():
    m = flopy.modflow.Modflow.load('test1ss.nam', version='mf2005',
                                   exe_name='mf2005.exe',
                                   model_ws=path,
                                   load_only=['ghb', 'evt', 'rch', 'dis',
                                              'bas6', 'oc', 'sip', 'lpf'])
    reach_data = np.genfromtxt(
        '../examples/data/sfr_examples/test1ss_reach_data.csv', delimiter=',',
        names=True)
    segment_data = np.genfromtxt(
        '../examples/data/sfr_examples/test1ss_segment_data.csv',
        delimiter=',', names=True)
    # segment_data = {0: ss_segment_data}

    channel_flow_data = {
        0: {1: [[0.5, 1.0, 2.0, 4.0, 7.0, 10.0, 20.0, 30.0, 50.0, 75.0, 100.0],
                [0.25, 0.4, 0.55, 0.7, 0.8, 0.9, 1.1, 1.25, 1.4, 1.7, 2.6],
                [3.0, 3.5, 4.2, 5.3, 7.0, 8.5, 12.0, 14.0, 17.0, 20.0, 22.0]]}}
    channel_geometry_data = {
        0: {7: [[0.0, 10.0, 80.0, 100.0, 150.0, 170.0, 240.0, 250.0],
                [20.0, 13.0, 10.0, 2.0, 0.0, 10.0, 13.0, 20.0]],
            8: [[0.0, 10.0, 80.0, 100.0, 150.0, 170.0, 240.0, 250.0],
                [25.0, 17.0, 13.0, 4.0, 0.0, 10.0, 16.0, 20.0]]}}

    nstrm = len(reach_data)  # number of reaches
    nss = len(segment_data)  # number of segments
    nsfrpar = 0  # number of parameters (not supported)
    nparseg = 0
    const = 1.486  # constant for manning's equation, units of cfs
    dleak = 0.0001  # closure tolerance for stream stage computation
    ipakcb = 53  # flag for writing SFR output to cell-by-cell budget (on unit 53)
    istcb2 = 81  # flag for writing SFR output to text file
    dataset_5 = {0: [nss, 0, 0]}  # dataset 5 (see online guide)

    sfr = flopy.modflow.ModflowSfr2(m, nstrm=nstrm, nss=nss, const=const,
                                    dleak=dleak, ipakcb=ipakcb, istcb2=istcb2,
                                    reach_data=reach_data,
                                    segment_data=segment_data,
                                    channel_geometry_data=channel_geometry_data,
                                    channel_flow_data=channel_flow_data,
                                    dataset_5=dataset_5)

    assert istcb2 in m.package_units
    assert True

    # test handling of a 0-D array (produced by genfromtxt sometimes)
    segment_data = np.array(segment_data[0])
    sfr = flopy.modflow.ModflowSfr2(m, nstrm=nstrm, nss=nss, const=const,
                                    dleak=dleak, ipakcb=ipakcb, istcb2=istcb2,
                                    reach_data=reach_data,
                                    segment_data=segment_data,
                                    channel_geometry_data=channel_geometry_data,
                                    channel_flow_data=channel_flow_data,
                                    dataset_5=dataset_5)

def test_transient_example():
    path = os.path.join('temp', 't009')
    gpth = os.path.join('..', 'examples', 'data', 'mf2005_test', 'testsfr2.*')
    for f in glob.glob(gpth):
        shutil.copy(f, path)
    mf = flopy.modflow
    m = mf.Modflow.load('testsfr2.nam', model_ws=path)

    # test handling of unformatted output file
    m.sfr.istcb2 = 49
    m.sfr.unit_number = [m.sfr.unit_number[0], 49]
    m.package_units.append(49)
    m.write_input()
    m2 = mf.Modflow.load('testsfr2.nam', model_ws=path)
    assert m2.sfr.istcb2 == 49
    assert m2.sfr.unit_number[1] == 49
    assert 49 in m2.package_units


def test_sfr_plot():
    #m = flopy.modflow.Modflow.load('test1ss.nam', model_ws=path, verbose=False)
    #sfr = m.get_package('SFR')
    #sfr.plot(key='strtop')
    #plt.show()
    #assert True
    pass

if __name__ == '__main__':
    #test_sfr()
    #test_sfr_renumbering()
    #test_example()
    #test_transient_example()
    test_sfr_plot()<|MERGE_RESOLUTION|>--- conflicted
+++ resolved
@@ -6,17 +6,12 @@
 import glob
 import shutil
 import numpy as np
-<<<<<<< HEAD
-import matplotlib
-import matplotlib.pyplot as plt
-=======
 try:
     import matplotlib
     if os.getenv('TRAVIS'):  # are we running https://travis-ci.org/ automated tests ?
         matplotlib.use('Agg')  # Force matplotlib  not to use any Xwindows backend
 except:
     matplotlib = None
->>>>>>> c96efdab
 
 import flopy
 
