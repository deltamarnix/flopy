[
    {
        "status": "Production",
        "languages": [
            "python"
        ],
        "repositoryURL": "https://code.usgs.gov/usgs/modflow/flopy.git",
        "disclaimerURL": "https://code.usgs.gov/usgs/modflow/flopy/blob/master/DISCLAIMER.md",
        "name": "flopy",
        "tags": [
            "MODFLOW",
            "MODFLOW 6",
            "MODFLOW-2005",
            "MODFLOW-NWT",
            "MODFLOW-USG",
            "MODFLOW-2000",
            "MT3DMS",
            "MT3D-USGS",
            "SEAWAT",
            "MODPATH",
            "groundwater model",
            "transport model",
            "python"
        ],
        "contact": {
            "name": "Joseph D. Hughes",
            "email": "jdhughes@usgs.gov"
        },
        "downloadURL": "https://code.usgs.gov/usgs/modflow/flopy/archive/master.zip",
        "vcs": "git",
        "laborHours": -1,
        "version": "3.3.4",
        "date": {
<<<<<<< HEAD
            "metadataLastUpdated": "2021-02-18"
=======
            "metadataLastUpdated": "2021-08-06"
>>>>>>> 1342aa36
        },
        "organization": "U.S. Geological Survey",
        "permissions": {
            "licenses": [
                {
                    "URL": "https://code.usgs.gov/usgs/modflow/flopy/blob/master/LICENSE.md",
                    "name": "Public Domain, CC0-1.0"
                }
            ],
            "usageType": "openSource"
        },
        "homepageURL": "https://code.usgs.gov/usgs/modflow/flopy/",
        "description": "FloPy is a python package to create, run, and post-process MODFLOW-based models."
    }
]<|MERGE_RESOLUTION|>--- conflicted
+++ resolved
@@ -31,11 +31,7 @@
         "laborHours": -1,
         "version": "3.3.4",
         "date": {
-<<<<<<< HEAD
-            "metadataLastUpdated": "2021-02-18"
-=======
             "metadataLastUpdated": "2021-08-06"
->>>>>>> 1342aa36
         },
         "organization": "U.S. Geological Survey",
         "permissions": {
