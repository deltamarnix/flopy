{
 "cells": [
  {
   "cell_type": "code",
   "execution_count": 1,
   "metadata": {},
   "outputs": [
    {
     "name": "stdout",
     "output_type": "stream",
     "text": [
<<<<<<< HEAD
      "3.8.6 | packaged by conda-forge | (default, Oct  7 2020, 18:42:56) \n",
      "[Clang 10.0.1 ]\n",
      "flopy version: 3.3.3\n"
=======
      "3.8.10 (default, May 19 2021, 11:01:55) \n",
      "[Clang 10.0.0 ]\n",
      "flopy version: 3.3.4\n"
>>>>>>> 1342aa36
     ]
    }
   ],
   "source": [
    "%matplotlib inline\n",
    "import os\n",
    "import sys\n",
    "\n",
    "try:\n",
    "    import flopy\n",
    "except:\n",
    "    fpth = os.path.abspath(os.path.join('..', '..'))\n",
    "    sys.path.append(fpth)\n",
    "    import flopy\n",
    "\n",
    "print(sys.version)\n",
    "print('flopy version: {}'.format(flopy.__version__))"
   ]
  },
  {
   "cell_type": "markdown",
   "metadata": {},
   "source": [
    "**Load an existing MODFLOW-2005 model with auxiliary variables**"
   ]
  },
  {
   "cell_type": "code",
   "execution_count": 2,
   "metadata": {},
   "outputs": [],
   "source": [
    "model_ws = os.path.join('..', 'data', 'mp6')\n",
    "ml = flopy.modflow.Modflow.load('EXAMPLE.nam', model_ws=model_ws, verbose=False,\n",
    "                               version='mf2005', check=False)"
   ]
  },
  {
   "cell_type": "markdown",
   "metadata": {},
   "source": [
    "**Auxiliary IFACE data are in the river package**"
   ]
  },
  {
   "cell_type": "code",
   "execution_count": 3,
   "metadata": {},
   "outputs": [],
   "source": [
    "riv = ml.riv.stress_period_data[0]"
   ]
  },
  {
   "cell_type": "markdown",
   "metadata": {},
   "source": [
    "You can confirm that the `iface` auxiliary data have been read by looking at the `dtype`."
   ]
  },
  {
   "cell_type": "code",
   "execution_count": 4,
   "metadata": {},
   "outputs": [
    {
     "data": {
      "text/plain": [
       "dtype((numpy.record, [('k', '<i8'), ('i', '<i8'), ('j', '<i8'), ('stage', '<f4'), ('cond', '<f4'), ('rbot', '<f4'), ('iface', '<f4')]))"
      ]
     },
     "execution_count": 4,
     "metadata": {},
     "output_type": "execute_result"
    }
   ],
   "source": [
    "riv.dtype"
   ]
  },
  {
   "cell_type": "markdown",
   "metadata": {},
   "source": [
    "You can access the `iface` data from the recarray"
   ]
  },
  {
   "cell_type": "code",
   "execution_count": 5,
   "metadata": {},
   "outputs": [
    {
     "data": {
      "text/plain": [
       "array([6., 6., 6., 6., 6., 6., 6., 6., 6., 6., 6., 6., 6., 6., 6., 6., 6.,\n",
       "       6., 6., 6., 6., 6., 6., 6., 6.], dtype=float32)"
      ]
     },
     "execution_count": 5,
     "metadata": {},
     "output_type": "execute_result"
    }
   ],
   "source": [
    "riv['iface']"
   ]
  },
  {
   "cell_type": "code",
   "execution_count": null,
   "metadata": {},
   "outputs": [],
   "source": []
  }
 ],
 "metadata": {
  "kernelspec": {
   "display_name": "Python 3",
   "language": "python",
   "name": "python3"
  },
  "language_info": {
   "codemirror_mode": {
    "name": "ipython",
    "version": 3
   },
   "file_extension": ".py",
   "mimetype": "text/x-python",
   "name": "python",
   "nbconvert_exporter": "python",
   "pygments_lexer": "ipython3",
<<<<<<< HEAD
   "version": "3.8.6"
=======
   "version": "3.8.10"
>>>>>>> 1342aa36
  }
 },
 "nbformat": 4,
 "nbformat_minor": 2
}<|MERGE_RESOLUTION|>--- conflicted
+++ resolved
@@ -9,15 +9,9 @@
      "name": "stdout",
      "output_type": "stream",
      "text": [
-<<<<<<< HEAD
-      "3.8.6 | packaged by conda-forge | (default, Oct  7 2020, 18:42:56) \n",
-      "[Clang 10.0.1 ]\n",
-      "flopy version: 3.3.3\n"
-=======
       "3.8.10 (default, May 19 2021, 11:01:55) \n",
       "[Clang 10.0.0 ]\n",
       "flopy version: 3.3.4\n"
->>>>>>> 1342aa36
      ]
     }
    ],
@@ -150,11 +144,7 @@
    "name": "python",
    "nbconvert_exporter": "python",
    "pygments_lexer": "ipython3",
-<<<<<<< HEAD
-   "version": "3.8.6"
-=======
    "version": "3.8.10"
->>>>>>> 1342aa36
   }
  },
  "nbformat": 4,
