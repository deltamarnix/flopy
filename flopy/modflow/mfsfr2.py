__author__ = 'aleaf'

import sys
import textwrap
import os
import numpy as np
import copy
from numpy.lib import recfunctions
from ..pakbase import Package
from ..utils import MfList
from ..utils.flopy_io import line_parse
import matplotlib.pyplot as plt

try:
    import pandas as pd
except:
    pd = False

class ModflowSfr2(Package):
    """
    Streamflow-Routing (SFR2) Package Class

    Parameters
    ----------
    model : model object
        The model object (of type :class:'flopy.modflow.mf.Modflow') to which
        this package will be added.
    nstrm : integer
        An integer value that can be specified to be positive or negative. The absolute value of NSTRM is equal to
        the number of stream reaches (finite-difference cells) that are active during the simulation and the number of
        lines of data to be included in Item 2, described below. When NSTRM is specified to be a negative integer,
        it is also used as a flag for changing the format of the data input, for simulating unsaturated flow beneath
        streams, and (or) for simulating transient streamflow routing (for MODFLOW-2005 simulations only), depending
        on the values specified for variables ISFROPT and IRTFLG, as described below. When NSTRM is negative, NSFRPAR
        must be set to zero, which means that parameters cannot be specified. 
        By default, nstrm is set to negative.
    nss : integer
        An integer value equal to the number of stream segments (consisting of one or more reaches) that are used
        to define the complete stream network. The value of NSS represents the number of segments that must be
        defined through a combination of parameters and variables in Item 4 or variables in Item 6.
    nparseg : integer
        An integer value equal to (or exceeding) the number of stream-segment definitions associated with all
        parameters. This number can be more than the total number of segments (NSS) in the stream network because
        the same segment can be defined in multiple parameters, and because parameters can be time-varying. NPARSEG
        must equal or exceed the sum of NLST x N for all parameters, where N is the greater of 1 and NUMINST;
        that is, NPARSEG must equal or exceed the total number of repetitions of item 4b. This variable must be zero
        when NSTRM is negative.
    const : float
        A real value (or conversion factor) used in calculating stream depth for stream reach. If stream depth is
        not calculated using Manning's equation for any stream segment (that is, ICALC does not equal 1 or 2), then
        a value of zero can be entered. If Manning's equation is used, a constant of 1.486 is used for flow units of
        cubic feet per second, and a constant of 1.0 is used for units of cubic meters per second. The constant must
        be multiplied by 86,400 when using time units of days in the simulation. An explanation of time units used
        in MODFLOW is given by Harbaugh and others (2000, p. 10).
    dleak : float
        A real value equal to the tolerance level of stream depth used in computing leakage between each stream
        reach and active model cell. Value is in units of length. Usually a value of 0.0001 is sufficient when units
        of feet or meters are used in model.
    ipakcb : integer
        An integer value used as a flag for writing stream-aquifer leakage values. If ipakcb > 0, unformatted leakage
        between each stream reach and corresponding model cell will be saved to the main cell-by-cell budget file whenever
        when a cell-by-cell budget has been specified in Output Control (see Harbaugh and others, 2000, pages 52-55).
        If ipakcb = 0, leakage values will not be printed or saved. Printing to the listing file (ipakcb < 0) is not supported.
    istcsb2 : integer
        An integer value used as a flag for writing to a separate formatted file all information on inflows and
        outflows from each reach; on stream depth, width, and streambed conductance; and on head difference and
        gradient across the streambed. If ISTCB2 > 0, then ISTCB2 also represents the unit number to which all
        information for each stream reach will be saved to a separate file when a cell-by-cell budget has been
        specified in Output Control. If ISTCB2 < 0, it is the unit number to which unformatted streamflow out of
        each reach will be saved to a file whenever the cell-by-cell budget has been specified in Output Control.
        Unformatted output will be saved to <model name>.sfq.
    isfropt : integer
        An integer value that defines the format of the input data and whether or not unsaturated flow is simulated
        beneath streams. Values of ISFROPT are defined as follows

        0   No vertical unsaturated flow beneath streams. Streambed elevations, stream slope, streambed thickness,
            and streambed hydraulic conductivity are read for each stress period using variables defined in Items 6b
            and 6c; the optional variables in Item 2 are not used.
        1   No vertical unsaturated flow beneath streams. Streambed elevation, stream slope, streambed thickness,
            and streambed hydraulic conductivity are read for each reach only once at the beginning of the simulation
            using optional variables defined in Item 2; Items 6b and 6c are used to define stream width and depth for
            ICALC = 0 and stream width for ICALC = 1.
        2   Streambed and unsaturated-zone properties are read for each reach only once at the beginning of the
            simulation using optional variables defined in Item 2; Items 6b and 6c are used to define stream width and
            depth for ICALC = 0 and stream width for ICALC = 1. When using the LPF Package, saturated vertical
            hydraulic conductivity for the unsaturated zone is the same as the vertical hydraulic conductivity of the
            corresponding layer in LPF and input variable UHC is not read.
        3   Same as 2 except saturated vertical hydraulic conductivity for the unsaturated zone (input variable UHC)
            is read for each reach.
        4   Streambed and unsaturated-zone properties are read for the beginning and end of each stream segment using
            variables defined in Items 6b and 6c; the optional variables in Item 2 are not used. Streambed properties
            can vary each stress period. When using the LPF Package, saturated vertical hydraulic conductivity for the
            unsaturated zone is the same as the vertical hydraulic conductivity of the corresponding layer in LPF
            and input variable UHC1 is not read.
        5   Same as 4 except saturated vertical hydraulic conductivity for the unsaturated zone (input variable UHC1)
            is read for each segment at the beginning of the first stress period only.

    nstrail : integer
        An integer value that is the number of trailing wave increments used to represent a trailing wave. Trailing
        waves are used to represent a decrease in the surface infiltration rate. The value can be increased to improve
        mass balance in the unsaturated zone. Values between 10 and 20 work well and result in unsaturated-zone mass
        balance errors beneath streams ranging between 0.001 and 0.01 percent. Please see Smith (1983) for further
        details. (default is 10; for MODFLOW-2005 simulations only when isfropt > 1)
    isuzn : integer
        An integer value that is the maximum number of vertical cells used to define the unsaturated zone beneath a
        stream reach. If ICALC is 1 for all segments then ISUZN should be set to 1.
        (default is 1; for MODFLOW-2005 simulations only when isfropt > 1)
    nsfrsets : integer
        An integer value that is the maximum number of different sets of trailing waves used to allocate arrays.
        Arrays are allocated by multiplying NSTRAIL by NSFRSETS. A value of 30 is sufficient for problems where the
        stream depth varies often. NSFRSETS does not affect model run time.
        (default is 30; for MODFLOW-2005 simulations only when isfropt > 1)
    irtflg : integer
        An integer value that indicates whether transient streamflow routing is active. IRTFLG must be specified
        if NSTRM < 0. If IRTFLG > 0, streamflow will be routed using the kinematic-wave equation (see USGS Techniques
        and Methods 6-D1, p. 68-69); otherwise, IRTFLG should be specified as 0. Transient streamflow routing is only
        available for MODFLOW-2005; IRTFLG can be left blank for MODFLOW-2000 simulations.
        (default is 1)
    numtim : integer
        An integer value equal to the number of sub time steps used to route streamflow. The time step that will be
        used to route streamflow will be equal to the MODFLOW time step divided by NUMTIM.
        (default is 2; for MODFLOW-2005 simulations only when irtflg > 0)
    weight : float
        A real number equal to the time weighting factor used to calculate the change in channel storage. WEIGHT has
        a value between 0.5 and 1. Please refer to equation 83 in USGS Techniques and Methods 6-D1 for further
        details. (default is 0.75; for MODFLOW-2005 simulations only when irtflg > 0)
    flwtol : float
        A real number equal to the streamflow tolerance for convergence of the kinematic wave equation used for
        transient streamflow routing. A value of 0.00003 cubic meters per second has been used successfully in test
        simulations (and would need to be converted to whatever units are being used in the particular simulation).
        (default is 0.0001; for MODFLOW-2005 simulations only when irtflg > 0)
    reach_data : recarray
        Numpy record array of length equal to nstrm, with columns for each variable entered in item 2
        (see SFR package input instructions). In following flopy convention, layer, row, column and node number
        (for unstructured grids) are zero-based; segment and reach are one-based.
    segment_data : recarray
        Numpy record array of length equal to nss, with columns for each variable entered in items 6a, 6b and 6c
        (see SFR package input instructions). Segment numbers are one-based.
    dataset_5 : dict of lists
        Optional; will be built automatically from segment_data unless specified.
        Dict of lists, with key for each stress period. Each list contains the variables [itmp, irdflag, iptflag].
        (see SFR documentation for more details):
    itmp : list of integers (len = NPER)
        For each stress period, an integer value for reusing or reading stream segment data that can change each
        stress period. If ITMP = 0 then all stream segment data are defined by Item 4 (NSFRPAR > 0; number of stream
        parameters is greater than 0). If ITMP > 0, then stream segment data are not defined in Item 4 and must be
        defined in Item 6 below for a number of segments equal to the value of ITMP. If ITMP < 0, then stream segment
        data not defined in Item 4 will be reused from the last stress period (Item 6 is not read for the current
        stress period). ITMP must be defined >= 0 for the first stress period of a simulation.
    irdflag : int or list of integers (len = NPER)
        For each stress period, an integer value for printing input data specified for this stress period.
        If IRDFLG = 0, input data for this stress period will be printed. If IRDFLG > 0, then input data for this
        stress period will not be printed.
    iptflag : int or list of integers (len = NPER)
        For each stress period, an integer value for printing streamflow-routing results during this stress period.
        If IPTFLG = 0, or whenever the variable ICBCFL or "Save Budget" is specified in Output Control, the results
        for specified time steps during this stress period will be printed. If IPTFLG > 0, then the results during
        this stress period will not be printed.
    extension : string
        Filename extension (default is 'sfr')
    unit_number : int
        File unit number (default is None).
    filenames : str or list of str
        Filenames to use for the package and the output files. If
        filenames=None the package name will be created using the model name
        and package extension and the cbc output and sfr output name will be
        created using the model name and .cbc the .sfr.bin/.sfr.out extensions
        (for example, modflowtest.cbc, and modflowtest.sfr.bin), if ipakcbc and
        istcb2 are numbers greater than zero. If a single string is passed the
        package name will be set to the string and other uzf output files will
        be set to the model name with the appropriate output file extensions.
        To define the names for all package files (input and output) the
        length of the list of strings should be 3. Default is None.

    Attributes
    ----------
    outlets : nested dictionary
        Contains the outlet for each SFR segment; format is {per: {segment: outlet}}
        This attribute is created by the get_outlets() method.
    outsegs : dictionary of arrays
        Each array is of shape nss rows x maximum of nss columns. The first column contains the SFR segments,
        the second column contains the outsegs of those segments; the third column the outsegs of the outsegs,
        and so on, until all outlets have been encountered, or nss is reached. The latter case indicates
        circular routing. This attribute is created by the get_outlets() method.

    Methods
    -------

    See Also
    --------

    Notes
    -----
    Parameters are not supported in FloPy.

    MODFLOW-OWHM is not supported.

    The Ground-Water Transport (GWT) process is not supported.

    Limitations on which features are supported...

    Examples
    --------

    >>> import flopy
    >>> ml = flopy.modflow.Modflow()
    >>> sfr2 = flopy.modflow.ModflowSfr2(ml, ...)

    """

    nsfrpar = 0
    heading = '# Streamflow-Routing (SFR2) file for MODFLOW, generated by Flopy'
    default_value = 0.

    def __init__(self, model, nstrm=-2, nss=1, nsfrpar=0, nparseg=0,
                 const=128390.4, dleak=0.0001, ipakcb=None, istcb2=None,
                 isfropt=0,
                 nstrail=10, isuzn=1, nsfrsets=30, irtflg=0, numtim=2,
                 weight=0.75, flwtol=0.0001,
                 reach_data=None,
                 segment_data=None,
                 channel_geometry_data=None,
                 channel_flow_data=None,
                 dataset_5=None, irdflag=0, iptflag=0,
                 reachinput=False, transroute=False,
                 tabfiles=False, tabfiles_dict=None,
                 extension='sfr', unit_number=None,
                 filenames=None):

        """
        Package constructor
        """
        # set default unit number of one is not specified
        if unit_number is None:
            unit_number = ModflowSfr2.defaultunit()

        # set filenames
        if filenames is None:
            filenames = [None, None, None]
        elif isinstance(filenames, str):
            filenames = [filenames, None, None]
        elif isinstance(filenames, list):
            if len(filenames) < 3:
                for idx in range(len(filenames), 3):
                    filenames.append(None)


        # update external file information with cbc output, if necessary
        if ipakcb is not None:
            fname = filenames[1]
            model.add_output_file(ipakcb, fname=fname,
                                  package=ModflowSfr2.ftype())
        else:
            ipakcb = 0

        # add sfr flow output file
        if istcb2 is not None:
            if abs(istcb2) > 0:
                binflag = False
                ext = 'out'
                if istcb2 < 0:
                    binflag = True
                    ext = 'bin'
                fname = filenames[2]
                if fname is None:
                    fname = model.name + '.sfr.{}'.format(ext)
                model.add_output_file(abs(istcb2), fname=fname,
                                      binflag=binflag,
                                      package=ModflowSfr2.ftype())
        else:
            istcb2 = 0

        # Fill namefile items
        name = [ModflowSfr2.ftype()]
        units = [unit_number]
        extra = ['']

        # set package name
        fname = [filenames[0]]

        # Call ancestor's init to set self.parent, extension, name and unit number
        Package.__init__(self, model, extension=extension, name=name,
                         unit_number=units, extra=extra, filenames=fname)

        self.url = 'sfr2.htm'

        # Dataset 0 -----------------------------------------------------------------------
        self.heading = '# {} package for '.format(self.name[0]) + \
                       ' {}, '.format(model.version_types[model.version]) + \
                       'generated by Flopy.'

        # Dataset 1a and 1b. -----------------------------------------------------------------------
        self.reachinput = reachinput
        self.transroute = transroute
        self.tabfiles = tabfiles
        self.tabfiles_dict = tabfiles_dict
        self.numtab = 0 if not tabfiles else len(tabfiles_dict)
        self.maxval = np.max([tb['numval'] for tb in tabfiles_dict.values()]) if self.numtab > 0 else 0

        # Dataset 1c. ----------------------------------------------------------------------
        self._nstrm = np.sign(nstrm) * len(reach_data) if reach_data is not None else nstrm  # number of reaches, negative value is flag for unsat. flow beneath streams and/or transient routing
        if segment_data is not None:
            # segment_data is a zero-d array
            if not isinstance(segment_data, dict):
                if len(segment_data.shape) == 0:
                    segment_data = np.atleast_1d(segment_data)
                nss = len(segment_data)
                segment_data = {0: segment_data}
            nss = len(segment_data[0])
        else:
            pass
        # use atleast_1d for length since segment_data might be a 0D array
        # this seems to be OK, because self.segment_data is produced by the constructor (never 0D)
        self.nsfrpar = nsfrpar
        self.nparseg = nparseg
        self.const = const  # conversion factor used in calculating stream depth for stream reach (icalc = 1 or 2)
        self.dleak = dleak  # tolerance level of stream depth used in computing leakage

        self.ipakcb = ipakcb
        self.istcb2 = istcb2  # flag; unit number for writing table of SFR output to text file

        # if nstrm < 0
        self.isfropt = isfropt  # defines the format of the input data and whether or not unsaturated flow is simulated

        # if isfropt > 1
        self.nstrail = nstrail  # number of trailing wave increments
        self.isuzn = isuzn  # max number of vertical cells used to define unsat. zone
        self.nsfrsets = nsfrsets  # max number trailing waves sets

        # if nstrm < 0 (MF-2005 only)
        self.irtflag = irtflg  # switch for transient streamflow routing (> 0 = kinematic wave)
        # if irtflag > 0
        self.numtim = numtim  # number of subtimesteps used for routing
        self.weight = weight  # time weighting factor used to calculate the change in channel storage
        self.flwtol = flwtol  # streamflow tolerance for convergence of the kinematic wave equation

        # Dataset 2. -----------------------------------------------------------------------
        self.reach_data = self.get_empty_reach_data(np.abs(self._nstrm))
        if reach_data is not None:
            for n in reach_data.dtype.names:
                self.reach_data[n] = reach_data[n]

        # assign node numbers if there are none (structured grid)
        if np.diff(self.reach_data.node).max() == 0 and 'DIS' in self.parent.get_package_list():
            # first make kij list
            lrc = self.reach_data[['k', 'i', 'j']].copy()
            lrc = (lrc.view((int, len(lrc.dtype.names)))).tolist()
            self.reach_data['node'] = self.parent.dis.get_node(lrc)
        # assign unique ID and outreach columns to each reach
        self.reach_data.sort(order=['iseg', 'ireach'])
        new_cols = {'reachID': np.arange(1, len(self.reach_data) + 1),
                    'outreach': np.zeros(len(self.reach_data))}
        for k, v in new_cols.items():
            if k not in self.reach_data.dtype.names:
                recfunctions.append_fields(self.reach_data, names=k, data=v, asrecarray=True)
        # create a stress_period_data attribute to enable parent functions (e.g. plot)
        self.stress_period_data = MfList(self, self.reach_data, dtype=self.reach_data.dtype)

        # Datasets 4 and 6. -----------------------------------------------------------------------

        # list of values that indicate segments outside of the model
        # (depending on how SFR package was constructed)
        self.not_a_segment_values = [999999]

        self.segment_data = {0: self.get_empty_segment_data(nss)}
        if segment_data is not None:
            for i in segment_data.keys():
                self.segment_data[i] = self.get_empty_segment_data(nss)
                for n in segment_data[i].dtype.names:
                    self.segment_data[i][n] = segment_data[i][n]
        # compute outreaches if nseg and outseg columns have non-default values
        if len(self.segment_data[0]) == 1 or \
                                np.diff(self.segment_data[0].nseg).max() != 0 and np.diff(
                    self.segment_data[0].outseg).max() != 0:
            # first convert any not_a_segment_values to 0
            for v in self.not_a_segment_values:
                self.segment_data[0].outseg[self.segment_data[0].outseg == v] = 0
            self.set_outreaches()
        self.channel_geometry_data = channel_geometry_data
        self.channel_flow_data = channel_flow_data

        # Dataset 5 -----------------------------------------------------------------------
<<<<<<< HEAD
        # set by property from segment_data unless specified manually
=======
        if dataset_5 is None:
            dataset_5 = {0: [nss, 0, 0]}
            for i in range(1, self.nper):
                dataset_5[i] = [-1, 0, 0]
>>>>>>> 27fca0e6
        self._dataset_5 = dataset_5
        self.irdflag = irdflag
        self.iptflag = iptflag

        # Attributes not included in SFR package input
        self.outsegs = {}  # dictionary of arrays; see Attributes section of documentation
        self.outlets = {}  # nested dictionary of format {per: {segment: outlet}}
        # -input format checks:
        assert isfropt in [0, 1, 2, 3, 4, 5]

        # derived attributes
        self._paths = None


        self.parent.add_package(self)


    def __setattr__(self, key, value):
        if key == "nstrm":
            super(ModflowSfr2, self). \
                __setattr__("_nstrm", value)
        elif key == "dataset_5":
            super(ModflowSfr2, self). \
                __setattr__("_dataset_5", value)
<<<<<<< HEAD
        elif key == "segment_data":
            super(ModflowSfr2, self). \
                __setattr__("segment_data", value)
            self._dataset_5 = None
=======
>>>>>>> 27fca0e6
        else: # return to default behavior of pakbase
            super(ModflowSfr2, self).__setattr__(key, value)

    @property
    def nss(self):
        # number of stream segments
        return len(np.atleast_1d(self.segment_data[0]))

    @property
    def nstrm(self):
        return np.sign(self._nstrm) * len(self.reach_data)

    @property
    def nper(self):
        nper = self.parent.nrow_ncol_nlay_nper[-1]
        nper = 1 if nper == 0 else nper  # otherwise iterations from 0, nper won't run
        return nper

    @property
    def dataset_5(self):
<<<<<<< HEAD
        """auto-update itmp so it is consistent with segment_data."""
        ds5 = self._dataset_5
        if ds5 is None:
            irdflag = self._get_flag('irdflag')
            iptflag = self._get_flag('iptflag')
            ds5 = {0: [self.nss, irdflag[0], iptflag[0]]}
            for per in range(1, self.nper):
                sd = self.segment_data.get(per, None)
                if sd is None:
                    ds5[per] = [-self.nss, irdflag[per], iptflag[per]]
                else:
                    ds5[per] = [len(sd), irdflag[per], iptflag[per]]
=======
        """auto-update itmp so it is consistent with reach_data."""
        nss = self.nss
        ds5 = {}
        for k, v in self._dataset_5.items():
            itmp = np.sign(v[0]) * nss
            ds5[k] = [itmp] + v[1:]
        # fill out rest of dataset 5 with defaults if there are more periods
        if len(self._dataset_5) < self.nper:
            for per in range(len(self._dataset_5), self.nper):
                ds5[per] = [-1, 0, 0]
        elif len(self._dataset_5) > self.nper:
            for per in range(self.nper, len(self._dataset_5)):
                del ds5[per]
        self._dataset_5 = ds5
>>>>>>> 27fca0e6
        return ds5

    @property
    def graph(self):
        graph = dict(zip(self.segment_data[0].nseg, self.segment_data[0].outseg))
        outlets = set(graph.values()).difference(set(graph.keys())) #including lakes
        graph.update({o:0 for o in outlets})
        return graph

    @property
    def paths(self):
        if self._paths is None:
            self._set_paths()
            return self._paths
        # check to see if routing in segment data was changed
        nseg = np.array(sorted(self._paths.keys()), dtype=int)
        nseg = nseg[nseg > 0].copy()
        outseg = np.array([self._paths[k][1] for k in nseg])
        sd = self.segment_data[0]
        if not np.array_equal(nseg, sd.nseg) or not np.array_equal(outseg, sd.outseg):
            self._set_paths()
        return self._paths

    @property
    def df(self):
        if pd:
            return pd.DataFrame(self.reach_data)
        else:
            return None

    def _set_paths(self):
        graph = self.graph
        self._paths = {seg: find_path(graph, seg) for seg in graph.keys()}

    def _get_flag(self, flagname):
        """populate values for each stress period"""
        flg = self.__dict__[flagname]
        flg = [flg] if np.isscalar(flg) else flg
        if len(flg) < self.nper:
            return flg + [flg[-1]] * (self.nper - len(flg))
        return flg

    @staticmethod
    def get_empty_reach_data(nreaches=0, aux_names=None, structured=True, default_value=0.):
        # get an empty recarray that correponds to dtype
        dtype = ModflowSfr2.get_default_reach_dtype(structured=structured)
        if aux_names is not None:
            dtype = Package.add_to_dtype(dtype, aux_names, np.float32)
        d = np.zeros((nreaches, len(dtype)), dtype=dtype)
        d[:, :] = default_value
        d = np.core.records.fromarrays(d.transpose(), dtype=dtype)
        d['reachID'] = np.arange(1, nreaches + 1)
        return d

    @staticmethod
    def get_empty_segment_data(nsegments=0, aux_names=None, default_value=0.):
        # get an empty recarray that correponds to dtype
        dtype = ModflowSfr2.get_default_segment_dtype()
        if aux_names is not None:
            dtype = Package.add_to_dtype(dtype, aux_names, np.float32)
        d = np.zeros((nsegments, len(dtype)), dtype=dtype)
        d[:, :] = default_value
        return np.core.records.fromarrays(d.transpose(), dtype=dtype)

    @staticmethod
    def get_default_reach_dtype(structured=True):
        if structured:
            # include node column for structured grids (useful for indexing)
            return np.dtype([('node', np.int),
                             ('k', np.int),
                             ('i', np.int),
                             ('j', np.int),
                             ('iseg', np.int),
                             ('ireach', np.int),
                             ('rchlen', np.float32),
                             ('strtop', np.float32),
                             ('slope', np.float32),
                             ('strthick', np.float32),
                             ('strhc1', np.float32),
                             ('thts', np.float32),
                             ('thti', np.float32),
                             ('eps', np.float32),
                             ('uhc', np.float32),
                             ('reachID', np.int),
                             ('outreach', np.int)])
        else:
            return np.dtype([('node', np.int)
                             ('iseg', np.int),
                             ('ireach', np.int),
                             ('rchlen', np.float32),
                             ('strtop', np.float32),
                             ('slope', np.float32),
                             ('strthick', np.float32),
                             ('strhc1', np.float32),
                             ('thts', np.float32),
                             ('thti', np.float32),
                             ('eps', np.float32),
                             ('uhc', np.float32),
                             ('reachID', np.int),
                             ('outreach', np.int)])

    @staticmethod
    def get_default_segment_dtype():
        return np.dtype([('nseg', np.int),
                         ('icalc', np.int),
                         ('outseg', np.int),
                         ('iupseg', np.int),
                         ('iprior', np.int),
                         ('nstrpts', np.int),
                         ('flow', np.float32),
                         ('runoff', np.float32),
                         ('etsw', np.float32),
                         ('pptsw', np.float32),
                         ('roughch', np.float32),
                         ('roughbk', np.float32),
                         ('cdpth', np.float32),
                         ('fdpth', np.float32),
                         ('awdth', np.float32),
                         ('bwdth', np.float32),
                         ('hcond1', np.float32),
                         ('thickm1', np.float32),
                         ('elevup', np.float32),
                         ('width1', np.float32),
                         ('depth1', np.float32),
                         ('thts1', np.float32),
                         ('thti1', np.float32),
                         ('eps1', np.float32),
                         ('uhc1', np.float32),
                         ('hcond2', np.float32),
                         ('thickm2', np.float32),
                         ('elevdn', np.float32),
                         ('width2', np.float32),
                         ('depth2', np.float32),
                         ('thts2', np.float32),
                         ('thti2', np.float32),
                         ('eps2', np.float32),
                         ('uhc2', np.float32)])

    @staticmethod
    def load(f, model, nper=None, gwt=False, nsol=1, ext_unit_dict=None):

        if model.verbose:
            sys.stdout.write('loading sfr2 package file...\n')

        tabfiles = False
        tabfiles_dict = {}
        transroute = False
        reachinput = False
        structured = model.structured
        if nper is None:
            nrow, ncol, nlay, nper = model.get_nrow_ncol_nlay_nper()
            nper = 1 if nper == 0 else nper  # otherwise iterations from 0, nper won't run

        if not hasattr(f, 'read'):
            filename = f
            f = open(filename, 'r')
        # Item 0 -- header
        while True:
            line = next(f)
            if line[0] != '#':
                break
        # Item 1
        if "reachinput" in line.lower():
            """
            When REACHINPUT is specified, variable ISFROPT is read in data set 1c.
            ISFROPT can be used to change the default format for entering reach and segment data
            or to specify that unsaturated flow beneath streams will be simulated.
            """
            reachinput = True
        if "transroute" in line.lower():
            """When TRANSROUTE is specified, optional variables IRTFLG, NUMTIM, WEIGHT, and FLWTOL
            also must be specified in Item 1c.
            """
            transroute = True
        if transroute or reachinput:
            line = next(f)
        if "tabfiles" in line.lower():
            """
            tabfiles
            An optional character variable that is a flag to indicate that inflows to one or more stream
            segments will be specified with tabular inflow files.
            numtab
            An integer value equal to the number of tabular inflow files that will be read if TABFILES
            is specified. A separate input file is required for each segment that receives specified inflow.
            Thus, the maximum value of NUMTAB that can be specified is equal to the total number of
            segments specified in Item 1c with variables NSS. The name (Fname) and unit number (Nunit)
            of each tabular file must be specified in the MODFLOW-2005 Name File using tile type (Ftype) DATA.
            maxval

            """
            tabfiles, numtab, maxval = line.strip().split()
            numtab, maxval = int(numtab), int(maxval)
            line = next(f)

        # item 1c
        nstrm, nss, nsfrpar, nparseg, const, dleak, ipakcb, istcb2, \
        isfropt, nstrail, isuzn, nsfrsets, \
        irtflg, numtim, weight, flwtol, option = _parse_1c(line, reachinput=reachinput, transroute=transroute)

        # item 2
        # set column names, dtypes
        names = _get_item2_names(nstrm, reachinput, isfropt, structured)
        dtypes = [d for d in ModflowSfr2.get_default_reach_dtype().descr
                  if d[0] in names]

        lines = []
        for i in range(abs(nstrm)):
            line = next(f)
            line = line_parse(line)
            ireach = tuple(map(float, line[:len(dtypes)]))
            lines.append(ireach)

        tmp = np.array(lines, dtype=dtypes)
        # initialize full reach_data array with all possible columns
        reach_data = ModflowSfr2.get_empty_reach_data(len(lines))
        for n in names:
            reach_data[n] = tmp[n]  # not sure if there's a way to assign multiple columns

        # zero-based convention
        inds = ['k', 'i', 'j'] if structured else ['node']
        _markitzero(reach_data, inds)

        # items 3 and 4 are skipped (parameters not supported)
        # item 5
        segment_data = {}
        channel_geometry_data = {}
        channel_flow_data = {}
        dataset_5 = {}
        aux_variables = {}  # not sure where the auxillary variables are supposed to go
        for i in range(0, nper):
            # Dataset 5
            dataset_5[i] = _get_dataset(next(f), [1, 0, 0, 0])
            itmp = dataset_5[i][0]
            if itmp > 0:
                # Item 6
                current = ModflowSfr2.get_empty_segment_data(nsegments=itmp, aux_names=option)
                current_aux = {}  # container to hold any auxillary variables
                current_6d = {}  # these could also be implemented as structured arrays with a column for segment number
                current_6e = {}
                for j in range(itmp):
                    dataset_6a = _parse_6a(next(f), option)
                    current_aux[j] = dataset_6a[-1]
                    dataset_6a = dataset_6a[:-1]  # drop xyz
                    icalc = dataset_6a[1]
                    dataset_6b = _parse_6bc(next(f), icalc, nstrm, isfropt, reachinput, per=i)
                    dataset_6c = _parse_6bc(next(f), icalc, nstrm, isfropt, reachinput, per=i)

                    current[j] = dataset_6a + dataset_6b + dataset_6c

                    if icalc == 2:
                        # ATL: not sure exactly how isfropt logic functions for this
                        # dataset 6d description suggests that this line isn't read for isfropt > 1
                        # but description of icalc suggest that icalc=2 (8-point channel) can be used with any isfropt
                        if i == 0 or nstrm > 0 and not reachinput:  # or isfropt <= 1:
                            dataset_6d = []
                            for k in range(2):
                                dataset_6d.append(_get_dataset(next(f), [0.0] * 8))
                                # dataset_6d.append(list(map(float, next(f).strip().split())))
                            current_6d[j + 1] = dataset_6d
                    if icalc == 4:
                        nstrpts = dataset_6a[5]
                        dataset_6e = []
                        for k in range(3):
                            dataset_6e.append(_get_dataset(next(f), [0.0] * nstrpts))
                        current_6e[j + 1] = dataset_6e

                segment_data[i] = current
                aux_variables[j + 1] = current_aux
                if len(current_6d) > 0:
                    channel_geometry_data[i] = current_6d
                if len(current_6e) > 0:
                    channel_flow_data[i] = current_6e

            if tabfiles and i == 0:
                for j in range(numtab):
                    segnum, numval, iunit = map(int, next(f).strip().split())
                    tabfiles_dict[segnum] = {'numval': numval, 'inuit': iunit}

            else:
                continue

        # determine specified unit number
        unitnumber = None
        filenames = [None, None, None]
        if ext_unit_dict is not None:
            for key, value in ext_unit_dict.items():
                if value.filetype == ModflowSfr2.ftype():
                    unitnumber = key
                    filenames[0] = os.path.basename(value.filename)

                if ipakcb > 0:
                    if key == ipakcb:
                        filenames[1] = os.path.basename(value.filename)
                        model.add_pop_key_list(key)

                if abs(istcb2) > 0:
                    if key == abs(istcb2):
                        filenames[2] = os.path.basename(value.filename)
                        model.add_pop_key_list(key)


        return ModflowSfr2(model, nstrm=nstrm, nss=nss, nsfrpar=nsfrpar, nparseg=nparseg, const=const, dleak=dleak,
                           ipakcb=ipakcb, istcb2=istcb2,
                           isfropt=isfropt, nstrail=nstrail, isuzn=isuzn, nsfrsets=nsfrsets, irtflg=irtflg,
                           numtim=numtim, weight=weight, flwtol=flwtol,
                           reach_data=reach_data,
                           segment_data=segment_data,
                           dataset_5=dataset_5,
                           channel_geometry_data=channel_geometry_data,
                           channel_flow_data=channel_flow_data,
                           reachinput=reachinput, transroute=transroute,
                           tabfiles=tabfiles, tabfiles_dict=tabfiles_dict,
                           unit_number=unitnumber, filenames=filenames)




    def check(self, f=None, verbose=True, level=1):
        """
        Check sfr2 package data for common errors.

        Parameters
        ----------
        f : str or file handle
            String defining file name or file handle for summary file
            of check method output. If a string is passed a file handle
            is created. If f is None, check method does not write
            results to a summary file. (default is None)
        verbose : bool
            Boolean flag used to determine if check method results are
            written to the screen
        level : int
            Check method analysis level. If level=0, summary checks are
            performed. If level=1, full checks are performed.

        Returns
        -------
        None

        Examples
        --------

        >>> import flopy
        >>> m = flopy.modflow.Modflow.load('model.nam')
        >>> m.sfr2.check()
        """
        chk = check(self, verbose=verbose, level=level)
        chk.for_nans()
        chk.numbering()
        chk.routing()
        chk.overlapping_conductance()
        chk.elevations()
        chk.slope()

        if f is not None:
            if isinstance(f, str):
                pth = os.path.join(self.parent.model_ws, f)
                f = open(pth, 'w')
            f.write('{}\n'.format(chk.txt))
            # f.close()
        return chk

    def assign_layers(self, adjust_botms=False, pad=1.):
        """Assigns the appropriate layer for each SFR reach,
        based on cell bottoms at location of reach.
        
        Parameters
        ----------
        adjust_botms : bool
            Streambed bottom elevations below the model bottom
            will cause an error in MODFLOW. If True, adjust
            bottom elevations in lowest layer of the model
            so they are at least pad distance below any co-located
            streambed elevations.
        pad : scalar
            Minimum distance below streambed bottom to set
            any conflicting model bottom elevations.
            
        Notes
        -----
        Streambed bottom = strtop - strthick
        This routine updates the elevations in the botm array
        of the flopy.model.ModflowDis instance. To produce a 
        new DIS package file, model.write() or flopy.model.ModflowDis.write()
        must be run.
        """
        streambotms = self.reach_data.strtop - self.reach_data.strthick
        i, j = self.reach_data.i, self.reach_data.j
        layers = self.parent.dis.get_layer(i, j, streambotms)

        # check against model bottom
        logfile = 'sfr_botm_conflicts.chk'
        logtxt = ''
        mbotms = self.parent.dis.botm.array[-1, i, j]
        below = streambotms <= mbotms
        below_i = self.reach_data.i[below]
        below_j = self.reach_data.j[below]
        l = []
        header = ''
        if np.any(below):
            print('Warning: SFR streambed elevations below model bottom. '
                  'See sfr_botm_conflicts.chk')
            if not adjust_botms:
                l += [below_i,
                     below_j,
                     mbotms[below],
                     streambotms[below]]
                header += 'i,j,model_botm,streambed_botm'
            else:
                print('Fixing elevation conflicts...')
                botm = self.parent.dis.botm.array.copy()
                for ib, jb in zip(below_i, below_j):
                    inds = (self.reach_data.i == ib) & (self.reach_data.j == jb)
                    botm[-1, ib, jb] = streambotms[inds].min() - pad
                    #l.append(botm[-1, ib, jb])
                #botm[-1, below_i, below_j] = streambotms[below] - pad
                l.append(botm[-1, below_i, below_j])
                header += ',new_model_botm'
                self.parent.dis.botm = botm
                mbotms = self.parent.dis.botm.array[-1, i, j]
                assert not np.any(streambotms <= mbotms)
                print('New bottom array assigned to Flopy DIS package '
                      'instance.\nRun flopy.model.write() or '
                      'flopy.model.ModflowDis.write() to write new DIS file.')
            header += '\n'

            with open(logfile, 'w') as log:
                log.write(header)
                a = np.array(l).transpose()
                for line in a:
                    log.write(','.join(map(str, line)) + '\n')
        self.reach_data['k'] = layers

    def get_outlets(self, level=0, verbose=True):
        """Traces all routing connections from each headwater to the outlet.
        """
        txt = ''
        for per in range(self.nper):
            if per > 0 > self.dataset_5[per][0]:  # skip stress periods where seg data not defined
                continue
            segments = self.segment_data[per].nseg
            outsegs = self.segment_data[per].outseg
            '''
            all_outsegs = np.vstack([segments, outsegs])
            max_outseg = all_outsegs[-1].max()
            knt = 1
            while max_outseg > 0:

                nextlevel = np.array([outsegs[s - 1] if s > 0 and s < 999999 else 0
                                      for s in all_outsegs[-1]])

                all_outsegs = np.vstack([all_outsegs, nextlevel])
                max_outseg = nextlevel.max()
                if max_outseg == 0:
                    break
                knt += 1
                if knt > self.nss:
                    # subset outsegs map to only include rows with outseg number > 0 in last column
                    circular_segs = all_outsegs.T[all_outsegs[-1] > 0]

                    # only retain one instance of each outseg number at iteration=nss
                    vals = []  # append outseg values to vals after they've appeared once
                    mask = [(True, vals.append(v))[0]
                            if v not in vals
                            else False for v in circular_segs[-1]]
                    circular_segs = circular_segs[:, np.array(mask)]

                    # cull the circular segments array to remove duplicate instances of routing circles
                    circles = []
                    duplicates = []
                    for i in range(np.shape(circular_segs)[0]):
                        # find where values in the row equal the last value;
                        # record the index of the second to last instance of last value
                        repeat_start_ind = np.where(circular_segs[i] == circular_segs[i, -1])[0][-2:][0]
                        # use that index to slice out the repeated segment sequence
                        circular_seq = circular_segs[i, repeat_start_ind:].tolist()
                        # keep track of unique sequences of repeated segments
                        if set(circular_seq) not in circles:
                            circles.append(set(circular_seq))
                            duplicates.append(False)
                        else:
                            duplicates.append(True)
                    circular_segs = circular_segs[~np.array(duplicates), :]

                    txt += '{0} instances where an outlet was not found after {1} consecutive segments!\n' \
                        .format(len(circular_segs), self.nss)
                    if level == 1:
                        txt += '\n'.join([' '.join(map(str, row)) for row in circular_segs]) + '\n'
                    else:
                        f = 'circular_routing.csv'
                        np.savetxt(f, circular_segs, fmt='%d', delimiter=',', header=txt)
                        txt += 'See {} for details.'.format(f)
                    if verbose:
                        print(txt)
                    break
            # the array of segment sequence is useful for other other operations,
            # such as plotting elevation profiles
            self.outsegs[per] = all_outsegs
            '''
            # use graph instead of above loop
            nrow = len(self.segment_data[per].nseg)
            ncol = np.max([len(v) if v is not None else 0 for v in self.paths.values()])
            all_outsegs = np.zeros((nrow, ncol), dtype=int)
            for i, (k, v) in enumerate(self.paths.items()):
                if k > 0:
                    all_outsegs[i, :len(v)] = v
            all_outsegs.sort(axis=0)
            self.outsegs[per] = all_outsegs
            # create a dictionary listing outlets associated with each segment
            # outlet is the last value in each row of outseg array that is != 0 or 999999
            #self.outlets[per] = {i + 1: r[(r != 0) & (r != 999999)][-1]
            #if len(r[(r != 0) & (r != 999999)]) > 0
            #else i + 1
            #                     for i, r in enumerate(all_outsegs.T)}
            self.outlets[per] = {k: self.paths[k][-1] if k in self.paths
                                 else k for k in self.segment_data[per].nseg}
        return txt

    def reset_reaches(self):
        self.reach_data.sort(order=['iseg', 'ireach'])
        reach_data = self.reach_data
        segment_data = self.segment_data[0]
        ireach = []
        for iseg in segment_data.nseg:
            nreaches = np.sum(reach_data.iseg == iseg)
            ireach += list(range(1, nreaches+1))
        self.reach_data['ireach'] = ireach

    def set_outreaches(self):
        """Determine the outreach for each SFR reach (requires a reachID column in reach_data).
        Uses the segment routing specified for the first stress period to route reaches between segments.
        """
        self.reach_data.sort(order=['iseg', 'ireach'])
        self.reset_reaches() # ensure that each segment starts with reach 1
        rd = self.reach_data
        outseg = self.graph
        reach1IDs = dict(zip(rd[rd.ireach == 1].iseg,
                             rd[rd.ireach == 1].reachID))
        outreach = []
        for i in range(len(rd)):
            # if at the end of reach data or current segment
            if i + 1 == len(rd) or rd.ireach[i + 1] == 1:
                nextseg = outseg[rd.iseg[i]]  # get next segment
                if nextseg > 0:  # current reach is not an outlet
                    nextrchid = reach1IDs[nextseg]  # get reach 1 of next segment
                else:
                    nextrchid = 0
            else:  # otherwise, it's the next reachID
                nextrchid = rd.reachID[i + 1]
            outreach.append(nextrchid)
        self.reach_data['outreach'] = outreach

    def get_slopes(self, default_slope=0.001, minimum_slope=0.0001, maximum_slope=1.):
        """Compute slopes by reach using values in strtop (streambed top) and rchlen (reach length)
        columns of reach_data. The slope for a reach n is computed as strtop(n+1) - strtop(n) / rchlen(n).
        Slopes for outlet reaches are set equal to a default value (default_slope).
        Populates the slope column in reach_data.
        
        Parameters
        ----------
        default_slope : float
            Slope value applied to outlet reaches (where water leaves the model).
            Default value is 0.001
        minimum_slope : float
            Assigned to reaches with computed slopes less than this value.
            This ensures that the Manning's equation won't produce unreasonable values of stage
            (in other words, that stage is consistent with assumption that
            streamflow is primarily drive by the streambed gradient).
            Default value is 0.0001.
        maximum_slope : float
            Assigned to reaches with computed slopes more than this value.
            Default value is 1.
        """
        # compute outreaches if they aren't there already
        if np.diff(self.reach_data.outreach).max() == 0:
            self.set_outreaches()
        rd = self.reach_data
        elev = dict(zip(rd.reachID, rd.strtop))
        dist = dict(zip(rd.reachID, rd.rchlen))
        dnelev = {rid: elev[rd.outreach[i]] if rd.outreach[i] != 0
        else -9999 for i, rid in enumerate(rd.reachID)}
        slopes = np.array([(elev[i] - dnelev[i]) / dist[i] if dnelev[i] != -9999
                  else default_slope for i in rd.reachID])
        slopes[slopes < minimum_slope] = minimum_slope
        slopes[slopes > maximum_slope] = maximum_slope
        self.reach_data['slope'] = slopes


    def get_upsegs(self):
        """From segment_data, returns nested dict of all upstream segments by segemnt,
        by stress period.

        Returns
        -------
        all_upsegs : dict
            Nested dictionary of form {stress period: {segment: [list of upsegs]}}

        Notes
        -----
        This method will not work if there are instances of circular routing.

        """
        all_upsegs = {}
        for per in range(self.nper):
            if per > 0 > self.dataset_5[per][0]:  # skip stress periods where seg data not defined
                continue
            segment_data = self.segment_data[per]

            # make a list of adjacent upsegments keyed to outseg list in Mat2
            upsegs = {o: segment_data.nseg[segment_data.outseg == o].tolist()
                      for o in np.unique(segment_data.outseg)}

            outsegs = [k for k in list(upsegs.keys()) if k > 0]  # exclude 0, which is the outlet designator

            # for each outseg key, for each upseg, check for more upsegs, append until headwaters has been reached
            for outseg in outsegs:

                up = True
                upsegslist = upsegs[outseg]
                while up:
                    added_upsegs = []
                    for us in upsegslist:
                        if us in outsegs:
                            added_upsegs += upsegs[us]
                    if len(added_upsegs) == 0:
                        up = False
                        break
                    else:
                        upsegslist = added_upsegs
                        upsegs[outseg] += added_upsegs

            # the above algorithm is recursive, so lower order streams get duplicated many times
            # use a set to get unique upsegs
            all_upsegs[per] = {u: list(set(upsegs[u])) for u in outsegs}
        return all_upsegs


    def renumber_segments(self):
        """Renumber segments so that segment numbering is continuous and always increases
        in the downstream direction. This may speed convergence of the NWT solver 
        in some situations.
        """

        self.segment_data[0].sort(order='nseg')

        # get renumbering info from per=0
        nseg = self.segment_data[0].nseg
        outseg = self.segment_data[0].outseg

        # explicitly fix any gaps in the numbering
        # (i.e. from removing segments)
        nseg2 = np.arange(1, len(nseg) + 1)
        # intermediate mapping that
        r1 = dict(zip(nseg, nseg2))
        r1[0] = 0
        outseg2 = np.array([r1[s] for s in outseg])

        # function re-assigning upseg numbers consecutively at one level relative to outlet(s)
        # counts down from the number of segments
        def reassign_upsegs(r, nexts, upsegs):
            nextupsegs = []
            for u in upsegs:
                r[u] = nexts if u > 0 else u  # handle lakes
                nexts -= 1
                nextupsegs += list(nseg2[outseg2 == u])
            return r, nexts, nextupsegs

        ns = len(nseg)

        # start at outlets with nss;
        # renumber upsegs consecutively at each level
        # until all headwaters have been reached
        nexts = ns
        r2 = {0: 0}
        nextupsegs = nseg2[outseg2 == 0]
        for i in range(ns):
            r2, nexts, nextupsegs = reassign_upsegs(r2, nexts, nextupsegs)
            if len(nextupsegs) == 0:
                break
        # map original segment numbers to new numbers
        r = {k: r2.get(v, v) for k, v in r1.items()}

        # renumber segments in all stress period data
        for per in self.segment_data.keys():
            self.segment_data[per]['nseg'] = [r.get(s, s) for s in self.segment_data[per].nseg]
            self.segment_data[per]['outseg'] = [r.get(s, s) for s in self.segment_data[per].outseg]
            self.segment_data[per].sort(order='nseg')
            inds = (outseg > 0) & (nseg > outseg)
            assert not np.any(inds)
            assert len(self.segment_data[per]['nseg']) == self.segment_data[per]['nseg'].max()

        # renumber segments in reach_data
        self.reach_data['iseg'] = [r.get(s, s) for s in self.reach_data.iseg]
        self.reach_data.sort(order=['iseg', 'ireach'])
        self.reach_data['reachID'] = np.arange(1, len(self.reach_data) + 1)
        self.set_outreaches()  # reset the outreaches to ensure continuity

        # renumber segments in other datasets
        def renumber_channel_data(d):
            if d is not None:
                d2 = {}
                for k, v in d.items():
                    d2[k] = {}
                    for s, vv in v.items():
                        d2[k][r[s]] = vv
            else:
                d2 = None
            return d2

        self.channel_geometry_data = renumber_channel_data(self.channel_geometry_data)
        self.channel_flow_data = renumber_channel_data(self.channel_flow_data)


    def plot_path(self, start_seg=None, end_seg=0, plot_segment_lines=True):
        """Plot a profile of streambed elevation and model top 
        along a path of segments.
        
        Parameters
        ----------
        start_seg : int
            Number of first segment in path.
        end_seg : int
            Number of last segment in path (defaults to 0/outlet).
        plot_segment_lines : bool
            Controls plotting of segment end locations along profile.
            (default True)
            
        Returns
        -------
        ax : matplotlib.axes._subplots.AxesSubplot object
        """

        if not pd:
            print('This method requires pandas')
            return

        df = self.df
        m = self.parent
        mfunits = m.sr.model_length_units

        to_miles = {'feet': 1/5280., 'meters': 1/(.3048*5280.)}

        # slice the path
        path = np.array(self.paths[start_seg])
        endidx = np.where(path == end_seg)[0]
        endidx = endidx if len(endidx) > 0 else None
        path = path[:np.squeeze(endidx)]
        endseg = path

        # get the values
        groups = df.groupby('iseg')
        tmp = pd.concat([groups.get_group(s) for s in path])
        tops = m.dis.top.array[tmp.i, tmp.j]
        dist = np.cumsum(tmp.rchlen.values) * to_miles.get(mfunits, 1.)

        # segment starts
        starts = dist[np.where(tmp.ireach.values == 1)[0]]

        fig, ax = plt.subplots(figsize=(11, 8.5))
        ax.plot(dist, tops, label='Model top')
        ax.plot(dist, tmp.strtop, label='Streambed top')
        ax.set_xlabel('Distance along path, in miles')
        ax.set_ylabel('Elevation, in {}'.format(mfunits))
        ymin, ymax = ax.get_ylim()
        plt.autoscale(False)

        if plot_segment_lines: # plot segment ends as vertical lines
            ax.vlines(x=starts, ymin=ymin, ymax=ymax, lw=.1, alpha=.1,
                      label='Gray lines indicate\nsegment ends.')
        ax.legend()

        # plot selected segment numbers along path
        stride = np.floor(len(dist)/10)
        stride = 1 if stride < 1 else stride
        inds = np.arange(0, len(dist), stride, dtype=int)
        plot_segnumbers = tmp.iseg.values[inds]
        xlocs = dist[inds]
        pad = 0.04 * (ymax-ymin)
        for x, sn in zip(xlocs, plot_segnumbers):
            ax.text(x, ymin+pad, '{}'.format(sn), va='top')
        ax.text(xlocs[0], ymin+pad*1.2, 'Segment numbers:', va='bottom', fontweight='bold')
        ax.text(dist[-1], ymin+pad, '{}'.format(end_seg), ha='center', va='top')
        return ax


    def _get_headwaters(self, per=0):
        """List all segments that are not outsegs (that do not have any segments upstream).

        Parameters
        ----------
        per : int
            Stress period for which to list headwater segments (default 0)

        Returns
        -------
        headwaters : np.ndarray (1-D)
            One dimmensional array listing all headwater segments.
        """
        upsegs = [self.segment_data[per].nseg[self.segment_data[per].outseg == s].tolist()
                  for s in self.segment_data[0].nseg]
        return self.segment_data[per].nseg[np.array([i for i, u in enumerate(upsegs) if len(u) == 0])]

    def _interpolate_to_reaches(self, segvar1, segvar2, per=0):
        """Interpolate values in datasets 6b and 6c to each reach in stream segment

        Parameters
        ----------
        segvar1 : str
            Column/variable name in segment_data array for representing start of segment
            (e.g. hcond1 for hydraulic conductivity)
            For segments with icalc=2 (specified channel geometry); if width1 is given,
            the eigth distance point (XCPT8) from dataset 6d will be used as the stream width.
            For icalc=3, an abitrary width of 5 is assigned.
            For icalc=4, the mean value for width given in item 6e is used.
        segvar2 : str
            Column/variable name in segment_data array for representing start of segment
            (e.g. hcond2 for hydraulic conductivity)
        per : int
            Stress period with segment data to interpolate

        Returns
        -------
        reach_values : 1D array
            One dimmensional array of interpolated values of same length as reach_data array.
            For example, hcond1 and hcond2 could be entered as inputs to get values for the
            strhc1 (hydraulic conductivity) column in reach_data.

        """
        reach_data = self.reach_data
        segment_data = self.segment_data[per]
        segment_data.sort(order='nseg')
        reach_data.sort(order=['iseg', 'ireach'])
        reach_values = []
        for seg in segment_data.nseg:
            reaches = reach_data[reach_data.iseg == seg]
            dist = np.cumsum(reaches.rchlen) - 0.5 * reaches.rchlen
            icalc = segment_data.icalc[segment_data.nseg == seg]
            if 'width' in segvar1 and icalc == 2:  # get width from channel cross section length
                channel_geometry_data = self.channel_geometry_data[per]
                reach_values += list(np.ones(len(reaches)) * channel_geometry_data[seg][0][-1])
            elif 'width' in segvar1 and icalc == 3:  # assign arbitrary width since width is based on flow
                reach_values += list(np.ones(len(reaches)) * 5)
            elif 'width' in segvar1 and icalc == 4:  # assume width to be mean from streamflow width/flow table
                channel_flow_data = self.channel_flow_data[per]
                reach_values += list(np.ones(len(reaches)) * np.mean(channel_flow_data[seg][2]))
            else:
                fp = [segment_data[segment_data['nseg'] == seg][segvar1][0],
                      segment_data[segment_data['nseg'] == seg][segvar2][0]]
                xp = [dist[0], dist[-1]]
                reach_values += np.interp(dist, xp, fp).tolist()
        return np.array(reach_values)

    def _write_1c(self, f_sfr):

        # NSTRM NSS NSFRPAR NPARSEG CONST DLEAK ipakcb  ISTCB2
        # [ISFROPT] [NSTRAIL] [ISUZN] [NSFRSETS] [IRTFLG] [NUMTIM] [WEIGHT] [FLWTOL]
        f_sfr.write('{:.0f} {:.0f} {:.0f} {:.0f} {:.8f} {:.8f} {:.0f} {:.0f} '
                    .format(self.nstrm, self.nss, self.nsfrpar, self.nparseg,
                            self.const, self.dleak, self.ipakcb, self.istcb2))
        if self.reachinput:
            self.nstrm = abs(self.nstrm)  # see explanation for dataset 1c in online guide
            f_sfr.write('{:.0f} '.format(self.isfropt))
            if self.isfropt > 1:
                f_sfr.write('{:.0f} {:.0f} {:.0f} '.format(self.nstrail,
                                                           self.isuzn,
                                                           self.nsfrsets))
        if self.nstrm < 0:
            f_sfr.write('{:.0f} {:.0f} {:.0f} {:.0f} '.format(self.isfropt,
                                                              self.nstrail,
                                                              self.isuzn,
                                                              self.nsfrsets))
        if self.nstrm < 0 or self.transroute:
            f_sfr.write('{:.0f} '.format(self.irtflag))
            if self.irtflag < 0:
                f_sfr.write('{:.0f} {:.8f} {:.8f} '.format(self.numtim,
                                                           self.weight,
                                                           self.flwtol))
        f_sfr.write('\n')

    def _write_reach_data(self, f_sfr):

        # Write the recarray (data) to the file (or file handle) f
        assert isinstance(self.reach_data, np.recarray), "MfList.__tofile() data arg " + \
                                                         "not a recarray"

        # decide which columns to write
        # columns = self._get_item2_names()
        columns = _get_item2_names(self.nstrm, self.reachinput, self.isfropt,
                                   structured=self.parent.structured)

        # Add one to the kij indices
        # names = self.reach_data.dtype.names
        # lnames = []
        # [lnames.append(name.lower()) for name in names]
        # --make copy of data for multiple calls
        d = np.recarray.copy(self.reach_data[columns])
        for idx in ['k', 'i', 'j', 'node']:
            if (idx in columns):
                d[idx] += 1
        formats = _fmt_string(d)[:-1] + '\n'
        for i in range(len(d)):
            f_sfr.write(formats.format(*d[i]))

    def _write_segment_data(self, i, j, f_sfr):
        cols = ['nseg', 'icalc', 'outseg', 'iupseg', 'iprior', 'nstrpts', 'flow', 'runoff',
                'etsw', 'pptsw', 'roughch', 'roughbk', 'cdpth', 'fdpth', 'awdth', 'bwdth']
        fmts = _fmt_string_list(self.segment_data[i][cols].copy()[j])

        nseg, icalc, outseg, iupseg, iprior, nstrpts, flow, runoff, etsw, \
        pptsw, roughch, roughbk, cdpth, fdpth, awdth, bwdth = \
            [0 if v == self.default_value else v for v in self.segment_data[i][cols].copy()[j]]

        f_sfr.write(' '.join(fmts[0:4]).format(nseg, icalc, outseg, iupseg) + ' ')

        if iupseg > 0:
            f_sfr.write(fmts[4].format(iprior) + ' ')
        if icalc == 4:
            f_sfr.write(fmts[5].format(nstrpts) + ' ')

        f_sfr.write(' '.join(fmts[6:10]).format(flow, runoff, etsw, pptsw) + ' ')

        if icalc in [1, 2]:
            f_sfr.write(fmts[10].format(roughch) + ' ')
        if icalc == 2:
            f_sfr.write(fmts[11].format(roughbk) + ' ')

        if icalc == 3:
            f_sfr.write(' '.join(fmts[12:16]).format(cdpth, fdpth, awdth, bwdth) + ' ')
        f_sfr.write('\n')

        self._write_6bc(i, j, f_sfr, cols=['hcond1', 'thickm1', 'elevup', 'width1', 'depth1', 'thts1', 'thti1',
                                           'eps1', 'uhc1'])
        self._write_6bc(i, j, f_sfr, cols=['hcond2', 'thickm2', 'elevdn', 'width2', 'depth2', 'thts2', 'thti2',
                                           'eps2', 'uhc2'])

    def _write_6bc(self, i, j, f_sfr, cols=[]):

        icalc = self.segment_data[i][j][1]
        fmts = _fmt_string_list(self.segment_data[i][cols].copy()[j])
        hcond, thickm, elevupdn, width, depth, thts, thti, eps, uhc = \
            [0 if v == self.default_value else v for v in self.segment_data[i][cols].copy()[j]]

        if self.isfropt in [0, 4, 5] and icalc <= 0:
            f_sfr.write(' '.join(fmts[0:5]).format(hcond, thickm, elevupdn, width, depth) + ' ')

        elif self.isfropt in [0, 4, 5] and icalc == 1:
            f_sfr.write(fmts[0].format(hcond) + ' ')

            if i == 0:
                f_sfr.write(' '.join(fmts[1:4]).format(thickm, elevupdn, width) + ' ')
                if self.isfropt in [4, 5]:
                    f_sfr.write(' '.join(fmts[5:8]).format(thts, thti, eps) + ' ')

                if self.isfropt == 5:
                    f_sfr.write(fmts[8].format(uhc) + ' ')
                    
            elif i > 0 and self.isfropt == 0:
                f_sfr.write(' '.join(fmts[1:4]).format(thickm, elevupdn, width) + ' ')

        elif self.isfropt in [0, 4, 5] and icalc >= 2:
            f_sfr.write(fmts[0].format(hcond) + ' ')

            if self.isfropt in [4, 5] and i > 0 and icalc == 2:
                pass
            else:
                f_sfr.write(' '.join(fmts[1:3]).format(thickm, elevupdn) + ' ')

                if self.isfropt in [4, 5] and icalc == 2 and i == 0:
                    f_sfr.write(' '.join(fmts[3:6]).format(thts, thti, eps) + ' ')

                    if self.isfropt == 5:
                        f_sfr.write(fmts[8].format(uhc) + ' ')
                else:
                    pass
        elif self.isfropt == 1 and icalc <= 1:
            f_sfr.write(fmts[3].format(width) + ' ')
            if icalc <= 0:
                f_sfr.write(fmts[4].format(depth) + ' ')
        elif self.isfropt in [2, 3] and icalc <= 1:
            if i > 0:
                pass
            else:
                f_sfr.write(fmts[3].format(width) + ' ')
                if icalc <= 0:
                    f_sfr.write(fmts[4].format(depth) + ' ')
        else:
            pass
        f_sfr.write('\n')


        # def plot(self,  **kwargs):
        # return super(ModflowSfr2, self).plot(**kwargs)

    def write_file(self, filename=None):
        """
        Write the package file.

        Returns
        -------
        None

        """

        # tabfiles = False
        # tabfiles_dict = {}
        # transroute = False
        # reachinput = False
        if filename is not None:
            self.fn_path = filename

        f_sfr = open(self.fn_path, 'w')

        # Item 0 -- header
        f_sfr.write('{0}\n'.format(self.heading))

        # Item 1
        if self.reachinput:
            """
            When REACHINPUT is specified, variable ISFROPT is read in data set 1c.
            ISFROPT can be used to change the default format for entering reach and segment data
            or to specify that unsaturated flow beneath streams will be simulated.
            """
            f_sfr.write('reachinput ')
        if self.transroute:
            """When TRANSROUTE is specified, optional variables IRTFLG, NUMTIM, WEIGHT, and FLWTOL
            also must be specified in Item 1c.
            """
            f_sfr.write('transroute')
        if self.transroute or self.reachinput:
            f_sfr.write('\n')
        if self.tabfiles:
            """
            tabfiles
            An optional character variable that is a flag to indicate that inflows to one or more stream
            segments will be specified with tabular inflow files.
            numtab
            An integer value equal to the number of tabular inflow files that will be read if TABFILES
            is specified. A separate input file is required for each segment that receives specified inflow.
            Thus, the maximum value of NUMTAB that can be specified is equal to the total number of
            segments specified in Item 1c with variables NSS. The name (Fname) and unit number (Nunit)
            of each tabular file must be specified in the MODFLOW-2005 Name File using tile type (Ftype) DATA.
            maxval

            """
            f_sfr.write('{} {} {}\n'.format(self.tabfiles, self.numtab, self.maxval))

        self._write_1c(f_sfr)

        # item 2
        self._write_reach_data(f_sfr)

        # items 3 and 4 are skipped (parameters not supported)

        for i in range(0, self.nper):

            # item 5
            itmp = self.dataset_5[i][0]
            f_sfr.write(' '.join(map(str, self.dataset_5[i])) + '\n')
            if itmp > 0:

                # Item 6
                for j in range(itmp):

                    # write datasets 6a, 6b and 6c
                    self._write_segment_data(i, j, f_sfr)

                    icalc = self.segment_data[i].icalc[j]
                    if icalc == 2:
                        if i == 0 or self.nstrm > 0 and not self.reachinput:  # or isfropt <= 1:
                            for k in range(2):
                                for d in self.channel_geometry_data[i][j + 1][k]:
                                    f_sfr.write('{:.2f} '.format(d))
                                f_sfr.write('\n')

                    if icalc == 4:
                        # nstrpts = self.segment_data[i][j][5]
                        for k in range(3):
                            for d in self.channel_flow_data[i][j + 1][k]:
                                f_sfr.write('{:.2f} '.format(d))
                            f_sfr.write('\n')
            if self.tabfiles and i == 0:
                for j in sorted(self.tabfiles_dict.keys()):
                    f_sfr.write('{:.0f} {:.0f} {:.0f}\n'.format(j,
                                                                self.tabfiles_dict[j]['numval'],
                                                                self.tabfiles_dict[j]['inuit']))
            else:
                continue
        f_sfr.close()

    def export(self, f, **kwargs):
        if isinstance(f, str) and f.lower().endswith(".shp"):
            from flopy.utils.geometry import Polygon, LineString
            from flopy.export.shapefile_utils import recarray2shp
            verts = self.parent.sr.get_vertices(self.reach_data.i, self.reach_data.j)
            geoms = [Polygon(v) for v in verts]
            recarray2shp(self.reach_data, geoms, shpname=f, **kwargs)
        else:
            from flopy import export
            return export.utils.package_helper(f, self, **kwargs)

    def export_linkages(self, f, **kwargs):
        """Export linework shapefile showing all routing connections between SFR reaches.
        A length field containing the distance between connected reaches
        can be used to filter for the longest connections in a GIS.
        """
        from flopy.utils.geometry import LineString
        from flopy.export.shapefile_utils import recarray2shp
        rd = self.reach_data.copy()
        m = self.parent
        rd.sort(order=['reachID'])

        # get the cell centers for each reach
        x0 = m.sr.xcentergrid[rd.i, rd.j]
        y0 = m.sr.ycentergrid[rd.i, rd.j]
        loc = dict(zip(rd.reachID, zip(x0, y0)))

        # make lines of the reach connections between cell centers
        geoms = []
        lengths = []
        for r in rd.reachID:
            x0, y0 = loc[r]
            outreach = rd.outreach[r - 1]
            if outreach == 0:
                x1, y1 = x0, y0
            else:
                x1, y1 = loc[outreach]
            geoms.append(LineString([(x0, y0), (x1, y1)]))
            lengths.append(np.sqrt((x1 - x0) ** 2 + (y1 - y0) ** 2))
        lengths = np.array(lengths)

        # append connection lengths for filtering in GIS
        rd = recfunctions.append_fields(rd,
                                        names=['length'],
                                        data=[lengths],
                                        usemask=False,
                                        asrecarray=True)
        recarray2shp(rd, geoms, f, **kwargs)

    def export_outlets(self, f, **kwargs):
        """Export point shapefile showing locations where streamflow is leaving
        the model (outset=0).
        """
        from flopy.utils.geometry import Point
        from flopy.export.shapefile_utils import recarray2shp
        rd = self.reach_data
        if np.min(rd.outreach) == np.max(rd.outreach):
            self.set_outreaches()
        rd = self.reach_data[self.reach_data.outreach == 0].copy()
        m = self.parent
        rd.sort(order=['iseg', 'ireach'])

        # get the cell centers for each reach
        x0 = m.sr.xcentergrid[rd.i, rd.j]
        y0 = m.sr.ycentergrid[rd.i, rd.j]
        geoms = [Point(x, y) for x, y in zip(x0, y0)]
        recarray2shp(rd, geoms, f, **kwargs)

    @staticmethod
    def ftype():
        return 'SFR'


    @staticmethod
    def defaultunit():
        return 17


class check:
    """
    Check SFR2 package for common errors

    Parameters
    ----------
    sfrpackage : object
        Instance of Flopy ModflowSfr2 class.
    verbose : bool
        Boolean flag used to determine if check method results are
        written to the screen
    level : int
        Check method analysis level. If level=0, summary checks are
        performed. If level=1, full checks are performed.

    Notes
    -----

    Daniel Feinstein's top 10 SFR problems (7/16/2014):
    1) cell gaps btw adjacent reaches in a single segment
    2) cell gaps btw routed segments. possibly because of re-entry problems at domain edge
    3) adjacent reaches with STOP sloping the wrong way
    4) routed segments with end/start sloping the wrong way
    5) STOP>TOP1 violations, i.e.,floaters
    6) STOP<<TOP1 violations, i.e., exaggerated incisions
    7) segments that end within one diagonal cell distance from another segment, inviting linkage
    8) circular routing of segments
    9) multiple reaches with non-zero conductance in a single cell
    10) reaches in inactive cells

    Also after running the model they will want to check for backwater effects.
    """

    def __init__(self, sfrpackage, verbose=True, level=1):
        self.sfr = copy.copy(sfrpackage)
        self.sr = self.sfr.parent.sr
        self.reach_data = sfrpackage.reach_data
        self.segment_data = sfrpackage.segment_data
        self.verbose = verbose
        self.level = level
        self.passed = []
        self.warnings = []
        self.errors = []
        self.txt = '\n{} ERRORS:\n'.format(self.sfr.name[0])
        self.summary_array = None

    def _boolean_compare(self, array, col1, col2,
                         level0txt='{} violations encountered.',
                         level1txt='Violations:',
                         sort_ascending=True, print_delimiter=' '):
        """Compare two columns in a record array. For each row,
        tests if value in col1 is greater than col2. If any values
        in col1 are > col2, subsets array to only include rows where
        col1 is greater. Creates another column with differences
        (col1-col2), and prints the array sorted by the differences
        column (diff).

        Parameters
        ----------
        array : record array
            Array with columns to compare.
        col1 : string
            Column name in array.
        col2 : string
            Column name in array.
        sort_ascending : T/F; default True
            If True, printed array will be sorted by differences in
            ascending order.
        print_delimiter : str
            Delimiter for printed array.

        Returns
        -------
        txt : str
            Error messages and printed array (if .level attribute of
            checker is set to 1). Returns an empty string if no
            values in col1 are greater than col2.

        Notes
        -----
        info about appending to record arrays (views vs. copies and upcoming changes to numpy):
        http://stackoverflow.com/questions/22865877/how-do-i-write-to-multiple-fields-of-a-structured-array
        """
        txt = ''
        array = array.copy()
        if isinstance(col1, np.ndarray):
            array = recfunctions.append_fields(array, names='tmp1', data=col1,
                                               asrecarray=True)
            col1 = 'tmp1'
        if isinstance(col2, np.ndarray):
            array = recfunctions.append_fields(array, names='tmp2', data=col2,
                                               asrecarray=True)
            col2 = 'tmp2'
        if isinstance(col1, tuple):
            array = recfunctions.append_fields(array, names=col1[0], data=col1[1],
                                               asrecarray=True)
            col1 = col1[0]
        if isinstance(col2, tuple):
            array = recfunctions.append_fields(array, names=col2[0], data=col2[1],
                                               asrecarray=True)
            col2 = col2[0]

        failed = array[col1] > array[col2]
        if np.any(failed):
            failed_info = array[failed].copy()
            txt += level0txt.format(len(failed_info)) + '\n'
            if self.level == 1:
                diff = failed_info[col2] - failed_info[col1]
                cols = [c for c in failed_info.dtype.names if failed_info[c].sum() != 0
                        and c != 'diff'
                        and 'tmp' not in c]
                # currently failed_info[cols] results in a warning. Not sure
                # how to do this properly with a recarray.
                failed_info = recfunctions.append_fields(failed_info[cols].copy(),
                                                         names='diff',
                                                         data=diff,
                                                         asrecarray=True)
                failed_info.sort(order='diff', axis=0)
                if not sort_ascending:
                    failed_info = failed_info[::-1]
                txt += level1txt + '\n'
                txt += _print_rec_array(failed_info, delimiter=print_delimiter)
            txt += '\n'
        return txt

    def _txt_footer(self, headertxt, txt, testname, passed=False, warning=True):
        if len(txt) == 0 or passed:
            txt += 'passed.'
            self.passed.append(testname)
        elif warning:
            self.warnings.append(testname)
        else:
            self.errors.append(testname)
        if self.verbose:
            print(txt + '\n')
        self.txt += headertxt + txt + '\n'

    def for_nans(self):
        """Check for nans in reach or segment data"""
        headertxt = 'Checking for nan values...\n'
        txt = ''
        passed = False
        isnan = np.any(np.isnan(np.array(self.reach_data.tolist())), axis=1)
        nanreaches = self.reach_data[isnan]
        if np.any(isnan):
            txt += 'Found {} reachs with nans:\n'.format(len(nanreaches))
            if self.level == 1:
                txt += _print_rec_array(nanreaches, delimiter=' ')
        for per, sd in self.segment_data.items():
            isnan = np.any(np.isnan(np.array(sd.tolist())), axis=1)
            nansd = sd[isnan]
            if np.any(isnan):
                txt += 'Per {}: found {} segments with nans:\n'.format(per, len(nanreaches))
                if self.level == 1:
                    txt += _print_rec_array(nansd, delimiter=' ')
        if len(txt) == 0:
            passed = True
        self._txt_footer(headertxt, txt, 'nan values', passed)

    def run_all(self):
        return self.sfr.check()

    def numbering(self):
        """checks for continuity in segment and reach numbering
        """

        headertxt = 'Checking for continuity in segment and reach numbering...\n'
        if self.verbose:
            print(headertxt.strip())
        txt = ''
        passed = False

        sd = self.segment_data[0]
        # check segment numbering
        txt += _check_numbers(self.sfr.nss,
                              sd['nseg'],
                              level=self.level,
                              datatype='segment')

        # check reach numbering
        for segment in np.arange(1, self.sfr.nss + 1):
            reaches = self.reach_data.ireach[self.reach_data.iseg == segment]
            t = _check_numbers(len(reaches),
                               reaches,
                               level=self.level,
                               datatype='reach')
            if len(t) > 0:
                txt += 'Segment {} has {}'.format(segment, t)
        if txt == '':
            passed = True
        self._txt_footer(headertxt, txt, 'continuity in segment and reach numbering', passed, warning=False)

        headertxt = 'Checking for increasing segment numbers in downstream direction...\n'
        txt = ''
        passed = False
        if self.verbose:
            print(headertxt.strip())
        #for per, segment_data in self.segment_data.items():

        inds = (sd.outseg < sd.nseg) & (sd.outseg != 0)

<<<<<<< HEAD
        if len(txt) == 0 and np.any(inds):
            decreases = sd[['nseg', 'outseg']][inds].copy()
            txt += 'Found segment numbers decreasing in the downstream direction.\n'.format(len(decreases))
            txt += 'MODFLOW will run but convergence may be slowed:\n'
            if self.level == 1:
                txt += 'nseg outseg\n'
                t = ''
                for ns, os in decreases:
                    t += '{} {}\n'.format(ns, os)
                txt += t#'\n'.join(textwrap.wrap(t, width=10))
=======
            if len(txt) == 0 and np.any(inds):
                decreases = segment_data[['nseg', 'outseg']][inds].copy()
                txt += 'Found segment numbers decreasing in the downstream direction.\n'.format(len(decreases))
                txt += 'MODFLOW will run but convergence may be slowed:\n'
                if self.level == 1:
                    txt += 'per nseg outseg\n'
                    t = ''
                    for ns, os in decreases:
                        t += '{} {} {}\n'.format(per, ns, os)
                    txt += t#'\n'.join(textwrap.wrap(t, width=10))
>>>>>>> 27fca0e6
        if len(t) == 0:
                passed = True
        self._txt_footer(headertxt, txt, 'segment numbering order', passed)

    def routing(self):
        """checks for breaks in routing and does comprehensive check for circular routing
        """
        headertxt = 'Checking for circular routing...\n'
        txt = ''
        if self.verbose:
            print(headertxt.strip())

        #txt += self.sfr.get_outlets(level=self.level, verbose=False)  # will print twice if verbose=True
        # simpler check method using paths from routing graph
        circular_segs = [k for k, v in self.sfr.paths.items() if v is None]
        if len(circular_segs) > 0:
            txt += '{0} instances where an outlet was not found after {1} consecutive segments!\n' \
                .format(len(circular_segs), self.sfr.nss)
            if self.level == 1:
                txt += ' '.join(map(str, circular_segs)) + '\n'
            else:
                f = 'circular_routing.csv'
                np.savetxt(f, circular_segs, fmt='%d', delimiter=',', header=txt)
                txt += 'See {} for details.'.format(f)
            if self.verbose:
                print(txt)
        self._txt_footer(headertxt, txt, 'circular routing', warning=False)

        # check reach connections for proximity
        rd = self.sfr.reach_data
        rd.sort(order=['reachID'])
        x0 = self.sr.xcentergrid[rd.i, rd.j]
        y0 = self.sr.ycentergrid[rd.i, rd.j]
        loc = dict(zip(rd.reachID, zip(x0, y0)))

        # compute distances between node centers of connected reaches
        headertxt = 'Checking reach connections for proximity...\n'
        txt = ''
        if self.verbose:
            print(headertxt.strip())
        dist = []
        for r in rd.reachID:
            x0, y0 = loc[r]
            outreach = rd.outreach[r - 1]
            if outreach == 0:
                dist.append(0)
            else:
                x1, y1 = loc[outreach]
                dist.append(np.sqrt((x1 - x0) ** 2 + (y1 - y0) ** 2))
        dist = np.array(dist)

        # compute max width of reach nodes (hypotenuse for rectangular nodes)
        dx = (self.sr.delr * self.sr.length_multiplier)[rd.j]
        dy = (self.sr.delc * self.sr.length_multiplier)[rd.i]
        hyp = np.sqrt(dx ** 2 + dy ** 2)

        # breaks are when the connection distance is greater than
        # max node with * a tolerance
        # 1.25 * hyp is greater than distance of two diagonally adjacent nodes
        # where one is 1.5x larger than the other
        breaks = np.where(dist > hyp * 1.25)
        breaks_reach_data = rd[breaks]
        segments_with_breaks = set(breaks_reach_data.iseg)
        if len(breaks) > 0:
            txt += '{0} segments with non-adjacent reaches found.\n'.format(len(segments_with_breaks))
            if self.level == 1:
                txt += 'At segments:\n'
                txt += ' '.join(map(str, segments_with_breaks)) + '\n'
            else:
                f = 'reach_connection_gaps.csv'
                rd.tofile(f, sep='\t')
                txt += 'See {} for details.'.format(f)
            if self.verbose:
                print(txt)
        self._txt_footer(headertxt, txt, 'reach connections', warning=False)

    def overlapping_conductance(self, tol=1e-6):
        """checks for multiple SFR reaches in one cell; and whether more than one reach has Cond > 0
        """
        headertxt = 'Checking for model cells with multiple non-zero SFR conductances...\n'
        txt = ''
        if self.verbose:
            print(headertxt.strip())

        # make nreach vectors of each conductance parameter
        reach_data = self.reach_data.copy()
        # if no dis file was supplied, can't compute node numbers
        # make nodes based on unique row, col pairs
        #if np.diff(reach_data.node).max() == 0:
        # always use unique rc, since flopy assigns nodes by k, i, j
        uniquerc = {}
        for i, (r, c) in enumerate(reach_data[['i', 'j']].copy()):
            if (r, c) not in uniquerc:
                uniquerc[(r, c)] = i + 1
        reach_data['node'] = [uniquerc[(r, c)] for r, c in reach_data[['i', 'j']].copy()]

        K = reach_data.strhc1
        if K.max() == 0:
            K = self.sfr._interpolate_to_reaches('hcond1', 'hcond2')
        b = reach_data.strthick
        if b.max() == 0:
            b = self.sfr._interpolate_to_reaches('thickm1', 'thickm2')
        L = reach_data.rchlen
        w = self.sfr._interpolate_to_reaches('width1', 'width2')

        # Calculate SFR conductance for each reach
        Cond = K * w * L / b

        shared_cells = _get_duplicates(reach_data.node)

        nodes_with_multiple_conductance = set()
        for node in shared_cells:

            # select the collocated reaches for this cell
            conductances = Cond[reach_data.node == node].copy()
            conductances.sort()

            # list nodes with multiple non-zero SFR reach conductances
            if conductances[0] / conductances[-1] > tol:
                nodes_with_multiple_conductance.update({node})

        if len(nodes_with_multiple_conductance) > 0:
            txt += '{} model cells with multiple non-zero SFR conductances found.\n' \
                   'This may lead to circular routing between collocated reaches.\n' \
                .format(len(nodes_with_multiple_conductance))
            if self.level == 1:
                txt += 'Nodes with overlapping conductances:\n'

                reach_data['strthick'] = b
                reach_data['strhc1'] = K

                cols = [c for c in reach_data.dtype.names if c in \
                        ['k', 'i', 'j', 'iseg', 'ireach', 'rchlen', 'strthick', 'strhc1', 'width', 'conductance']]

                reach_data = recfunctions.append_fields(reach_data,
                                                        names=['width', 'conductance'],
                                                        data=[w, Cond],
                                                        usemask=False,
                                                        asrecarray=True)
                has_multiple = np.array([True if n in nodes_with_multiple_conductance
                                         else False for n in reach_data.node])
                reach_data = reach_data[has_multiple].copy()
                reach_data = reach_data[cols].copy()
                txt += _print_rec_array(reach_data, delimiter='\t')

        self._txt_footer(headertxt, txt, 'overlapping conductance')

    def elevations(self, min_strtop=-10, max_strtop=15000):
        """checks streambed elevations for downstream rises and inconsistencies with model grid
        """
        headertxt = 'Checking for streambed tops of less than {}...\n'.format(min_strtop)
        txt = ''
        if self.verbose:
            print(headertxt.strip())

        passed = False
        if self.sfr.isfropt in [1, 2, 3]:
            if np.diff(self.reach_data.strtop).max() == 0:
                txt += 'isfropt setting of 1,2 or 3 requries strtop information!\n'
            else:
                is_less = self.reach_data.strtop < min_strtop
                if np.any(is_less):
                    below_minimum = self.reach_data[is_less]
                    txt += '{} instances of streambed top below minimum found.\n'.format(len(below_minimum))
                    if self.level == 1:
                        txt += 'Reaches with low strtop:\n'
                        txt += _print_rec_array(below_minimum, delimiter='\t')
                if len(txt) == 0:
                    passed = True
        else:
            txt += 'strtop not specified for isfropt={}\n'.format(self.sfr.isfropt)
            passed = True
        self._txt_footer(headertxt, txt, 'minimum streambed top', passed)

        headertxt = 'Checking for streambed tops of greater than {}...\n'.format(max_strtop)
        txt = ''
        if self.verbose:
            print(headertxt.strip())

        passed = False
        if self.sfr.isfropt in [1, 2, 3]:
            if np.diff(self.reach_data.strtop).max() == 0:
                txt += 'isfropt setting of 1,2 or 3 requries strtop information!\n'
            else:
                is_greater = self.reach_data.strtop > max_strtop
                if np.any(is_greater):
                    above_max = self.reach_data[is_greater]
                    txt += '{} instances of streambed top above the maximum found.\n'.format(len(above_max))
                    if self.level == 1:
                        txt += 'Reaches with high strtop:\n'
                        txt += _print_rec_array(above_max, delimiter='\t')
                if len(txt) == 0:
                    passed = True
        else:
            txt += 'strtop not specified for isfropt={}\n'.format(self.sfr.isfropt)
            passed = True
        self._txt_footer(headertxt, txt, 'maximum streambed top', passed)


        headertxt = 'Checking segment_data for downstream rises in streambed elevation...\n'
        txt = ''
        if self.verbose:
            print(headertxt.strip())

        # decide whether to check elevup and elevdn from items 6b/c
        # (see online guide to SFR input; Data Set 6b description)
        passed = False
        if self.sfr.isfropt in [0, 4, 5]:
            pers = sorted(self.segment_data.keys())
            for per in pers:
                segment_data = self.segment_data[per][self.segment_data[per].elevup > -999999]

                # enforce consecutive increasing segment numbers (for indexing)
                segment_data.sort(order='nseg')
                t = _check_numbers(len(segment_data), segment_data.nseg, level=1, datatype='Segment')
                if len(t) > 0:
                    raise Exception('Elevation check requires consecutive segment numbering.')

                # first check for segments where elevdn > elevup
                d_elev = segment_data.elevdn - segment_data.elevup
                segment_data = recfunctions.append_fields(segment_data, names='d_elev', data=d_elev,
                                                          asrecarray=True)
                txt += self._boolean_compare(segment_data[['nseg', 'outseg', 'elevup', 'elevdn',
                                                           'd_elev']].copy(),
                                             col1='d_elev', col2=np.zeros(len(segment_data)),
                                             level0txt='Stress Period {}: '.format(per + 1) + \
                                                       '{} segments encountered with elevdn > elevup.',
                                             level1txt='Backwards segments:',
                                             )

                # next check for rises between segments
                non_outlets = segment_data.outseg > 0
                non_outlets_seg_data = segment_data[non_outlets]  # lake outsegs are < 0
                outseg_elevup = np.array([segment_data.elevup[o - 1] for o in segment_data.outseg if o > 0])
                d_elev2 = outseg_elevup - segment_data.elevdn[non_outlets]
                non_outlets_seg_data = recfunctions.append_fields(non_outlets_seg_data,
                                                                  names=['outseg_elevup', 'd_elev2'],
                                                                  data=[outseg_elevup, d_elev2],
                                                                  asrecarray=True)

                txt += self._boolean_compare(non_outlets_seg_data[['nseg', 'outseg', 'elevdn',
                                                                   'outseg_elevup', 'd_elev2']].copy(),
                                             col1='d_elev2', col2=np.zeros(len(non_outlets_seg_data)),
                                             level0txt='Stress Period {}: '.format(per + 1) + \
                                                       '{} segments encountered with segments encountered ' \
                                                       'with outseg elevup > elevdn.',
                                             level1txt='Backwards segment connections:',
                                             )

            if len(txt) == 0:
                passed = True
        else:
            txt += 'Segment elevup and elevdn not specified for nstrm={} and isfropt={}\n' \
                .format(self.sfr.nstrm, self.sfr.isfropt)
            passed = True
        self._txt_footer(headertxt, txt, 'segment elevations', passed)

        headertxt = 'Checking reach_data for downstream rises in streambed elevation...\n'
        txt = ''
        if self.verbose:
            print(headertxt.strip())
        passed = False
        if self.sfr.nstrm < 0 or self.sfr.reachinput and self.sfr.isfropt in [1, 2, 3]:  # see SFR input instructions

            # compute outreaches if they aren't there already
            if np.diff(self.sfr.reach_data.outreach).max() == 0:
                self.sfr.set_outreaches()

            # compute changes in elevation
            rd = self.reach_data.copy()
            elev = dict(zip(rd.reachID, rd.strtop))
            dnelev = {rid: elev[rd.outreach[i]] if rd.outreach[i] != 0
                      else -9999 for i, rid in enumerate(rd.reachID)}
            strtopdn = np.array([dnelev[r] for r in rd.reachID])
            diffs = np.array([(dnelev[i] - elev[i]) if dnelev[i] != -9999
                               else -.001 for i in rd.reachID])

            reach_data = self.sfr.reach_data  # inconsistent with other checks that work with
            # reach_data attribute of check class. Want to have get_outreaches as a method of sfr class
            # (for other uses). Not sure if other check methods should also copy reach_data directly from
            # SFR package instance for consistency.

            # use outreach values to get downstream elevations
            #non_outlets = reach_data[reach_data.outreach != 0]
            #outreach_elevdn = np.array([reach_data.strtop[o - 1] for o in reach_data.outreach])
            #d_strtop = outreach_elevdn[reach_data.outreach != 0] - non_outlets.strtop
            rd = recfunctions.append_fields(rd, names=['strtopdn', 'd_strtop'],
                                                data=[strtopdn, diffs],
                                                asrecarray=True)

            txt += self._boolean_compare(rd[['k', 'i', 'j', 'iseg', 'ireach',
                                         'strtop', 'strtopdn', 'd_strtop', 'reachID']].copy(),
                                         col1='d_strtop', col2=np.zeros(len(rd)),
                                         level0txt='{} reaches encountered with strtop < strtop of downstream reach.',
                                         level1txt='Elevation rises:',
                                         )
            if len(txt) == 0:
                passed = True
        else:
            txt += 'Reach strtop not specified for nstrm={}, reachinput={} and isfropt={}\n' \
                .format(self.sfr.nstrm, self.sfr.reachinput, self.sfr.isfropt)
            passed = True
        self._txt_footer(headertxt, txt, 'reach elevations', passed)

        headertxt = 'Checking reach_data for inconsistencies between streambed elevations and the model grid...\n'
        if self.verbose:
            print(headertxt.strip())
        txt = ''
        if self.sfr.parent.dis is None:
            txt += 'No DIS file supplied; cannot check SFR elevations agains model grid.'
            self._txt_footer(headertxt, txt, '')
            return
        passed = False
        warning = True
        if self.sfr.nstrm < 0 or self.sfr.reachinput and self.sfr.isfropt in [1, 2, 3]:  # see SFR input instructions
            reach_data = self.reach_data
            i, j, k = reach_data.i, reach_data.j, reach_data.k

            # check streambed bottoms in relation to respective cell bottoms
            bots = self.sfr.parent.dis.botm.array[k, i, j]
            streambed_bots = reach_data.strtop - reach_data.strthick
            reach_data = recfunctions.append_fields(reach_data,
                                                    names=['layerbot', 'strbot'],
                                                    data=[bots, streambed_bots],
                                                    asrecarray=True)

            txt += self._boolean_compare(reach_data[['k', 'i', 'j', 'iseg', 'ireach',
                                                     'strtop', 'strthick', 'strbot', 'layerbot',
                                                     'reachID']].copy(),
                                         col1='layerbot', col2='strbot',
                                         level0txt='{} reaches encountered with streambed bottom below layer bottom.',
                                         level1txt='Layer bottom violations:',
                                         )
            if len(txt) > 0:
                warning = False # this constitutes an error (MODFLOW won't run)
            # check streambed elevations in relation to model top
            tops = self.sfr.parent.dis.top.array[i, j]
            reach_data = recfunctions.append_fields(reach_data, names='modeltop', data=tops, asrecarray=True)

            txt += self._boolean_compare(reach_data[['k', 'i', 'j', 'iseg', 'ireach',
                                                     'strtop', 'modeltop', 'strhc1', 'reachID']].copy(),
                                         col1='strtop', col2='modeltop',
                                         level0txt='{} reaches encountered with streambed above model top.',
                                         level1txt='Model top violations:',
                                         )

            if len(txt) == 0:
                passed = True
        else:
            txt += 'Reach strtop, strthick not specified for nstrm={}, reachinput={} and isfropt={}\n' \
                .format(self.sfr.nstrm, self.sfr.reachinput, self.sfr.isfropt)
            passed = True
        self._txt_footer(headertxt, txt, 'reach elevations vs. grid elevations', passed, warning=warning)

        # In cases where segment end elevations/thicknesses are used,
        # do these need to be checked for consistency with layer bottoms?

        headertxt = 'Checking segment_data for inconsistencies between segment end elevations and the model grid...\n'
        txt = ''
        if self.verbose:
            print(headertxt.strip())
        passed = False
        if self.sfr.isfropt in [0, 4, 5]:
            reach_data = self.reach_data
            pers = sorted(self.segment_data.keys())
            for per in pers:
                segment_data = self.segment_data[per][self.segment_data[per].elevup > -999999]

                # enforce consecutive increasing segment numbers (for indexing)
                segment_data.sort(order='nseg')
                t = _check_numbers(len(segment_data), segment_data.nseg, level=1, datatype='Segment')
                if len(t) > 0:
                    raise Exception('Elevation check requires consecutive segment numbering.')

            first_reaches = reach_data[reach_data.ireach == 1].copy()
            last_reaches = reach_data[np.append((np.diff(reach_data.iseg) == 1), True)].copy()
            segment_ends = recfunctions.stack_arrays([first_reaches, last_reaches],
                                                     asrecarray=True, usemask=False)
            segment_ends['strtop'] = np.append(segment_data.elevup, segment_data.elevdn)
            i, j = segment_ends.i, segment_ends.j
            tops = self.sfr.parent.dis.top.array[i, j]
            diff = tops - segment_ends.strtop
            segment_ends = recfunctions.append_fields(segment_ends,
                                                      names=['modeltop', 'diff'],
                                                      data=[tops, diff],
                                                      asrecarray=True)

            txt += self._boolean_compare(segment_ends[['k', 'i', 'j', 'iseg',
                                                       'strtop', 'modeltop', 'diff', 'reachID']].copy(),
                                         col1=np.zeros(len(segment_ends)), col2='diff',
                                         level0txt='{} reaches encountered with streambed above model top.',
                                         level1txt='Model top violations:',
                                         )

            if len(txt) == 0:
                passed = True
        else:
            txt += 'Segment elevup and elevdn not specified for nstrm={} and isfropt={}\n' \
                .format(self.sfr.nstrm, self.sfr.isfropt)
            passed = True
        self._txt_footer(headertxt, txt, 'segment elevations vs. model grid', passed)

    def slope(self, minimum_slope=1e-4, maximum_slope=1.0):
        """Checks that streambed slopes are greater than or equal to a specified minimum value.
            Low slope values can cause "backup" or unrealistic stream stages with icalc options
            where stage is computed.
            """
        headertxt = 'Checking for streambed slopes of less than {}...\n'.format(minimum_slope)
        txt = ''
        if self.verbose:
            print(headertxt.strip())

        passed = False
        if self.sfr.isfropt in [1, 2, 3]:
            if np.diff(self.reach_data.slope).max() == 0:
                txt += 'isfropt setting of 1,2 or 3 requries slope information!\n'
            else:
                is_less = self.reach_data.slope < minimum_slope
                if np.any(is_less):
                    below_minimum = self.reach_data[is_less]
                    txt += '{} instances of streambed slopes below minimum found.\n'.format(len(below_minimum))
                    if self.level == 1:
                        txt += 'Reaches with low slopes:\n'
                        txt += _print_rec_array(below_minimum, delimiter='\t')
                if len(txt) == 0:
                    passed = True
        else:
            txt += 'slope not specified for isfropt={}\n'.format(self.sfr.isfropt)
            passed = True
        self._txt_footer(headertxt, txt, 'minimum slope', passed)

        headertxt = 'Checking for streambed slopes of greater than {}...\n'.format(maximum_slope)
        txt = ''
        if self.verbose:
            print(headertxt.strip())

        passed = False
        if self.sfr.isfropt in [1, 2, 3]:
            if np.diff(self.reach_data.slope).max() == 0:
                txt += 'isfropt setting of 1,2 or 3 requries slope information!\n'
            else:
                is_greater = self.reach_data.slope > maximum_slope

                if np.any(is_greater):
                    above_max = self.reach_data[is_greater]
                    txt += '{} instances of streambed slopes above maximum found.\n'.format(len(above_max))
                    if self.level == 1:
                        txt += 'Reaches with high slopes:\n'
                        txt += _print_rec_array(above_max, delimiter='\t')
                if len(txt) == 0:
                    passed = True
        else:
            txt += 'slope not specified for isfropt={}\n'.format(self.sfr.isfropt)
            passed = True
        self._txt_footer(headertxt, txt, 'maximum slope', passed)


def _check_numbers(n, numbers, level=1, datatype='reach'):
    """Check that a sequence of numbers is consecutive
    (that the sequence is equal to the range from 1 to n+1, where n is the expected length of the sequence).

    Parameters
    ----------
    n : int
        Expected length of the sequence (i.e. number of stream segments)
    numbers : array
        Sequence of numbers (i.e. 'nseg' column from the segment_data array)
    level : int
        Check method analysis level. If level=0, summary checks are
        performed. If level=1, full checks are performed.
    datatype : str, optional
        Only used for reporting.
    """
    txt = ''
    num_range = np.arange(1, n + 1)
    if not np.array_equal(num_range, numbers):
        txt += 'Invalid {} numbering\n'.format(datatype)
        if level == 1:
            non_consecutive = np.append(np.diff(numbers) != 1, False)  # consistent dimmension for boolean array
            gaps = num_range[non_consecutive] + 1
            if len(gaps) > 0:
                gapstr = ' '.join(map(str, gaps))
                txt += 'Gaps in numbering at positions {}\n'.format(gapstr)
    return txt


def _isnumeric(str):
    try:
        float(str)
        return True
    except:
        return False


def _markitzero(recarray, inds):
    """subtracts 1 from columns specified in inds argument, to convert from 1 to 0-based indexing
    """
    lnames = [n.lower() for n in recarray.dtype.names]
    for idx in inds:
        if (idx in lnames):
            recarray[idx] -= 1


def _pop_item(line):
    try:
        return float(line.pop(0))
    except:
        return 0.

def _get_dataset(line, dataset):
    tmp = []
    # interpret number supplied with decimal points as floats, rest as ints
    # this could be a bad idea (vs. explicitly formatting values for each dataset)
    for i, s in enumerate(line_parse(line)):
        try:
            n = int(s)
        except:
            try:
                n = float(s)
            except:
                break
        dataset[i] = n
    return dataset


def _get_duplicates(a):
    """Returns duplcate values in an array, similar to pandas .duplicated() method
    http://stackoverflow.com/questions/11528078/determining-duplicate-values-in-an-array
    """
    s = np.sort(a, axis=None)
    equal_to_previous_item = np.append(s[1:] == s[:-1], False)  # maintain same dimmension for boolean array
    return np.unique(s[equal_to_previous_item])


def _get_item2_names(nstrm, reachinput, isfropt, structured=False):
    """Determine which variables should be in item 2, based on model grid type,
    reachinput specification, and isfropt.

    Returns
    -------
    names : list of str
        List of names (same as variables in SFR Package input instructions) of columns
        to assign (upon load) or retain (upon write) in reach_data array.

    Notes
    -----
    Lowercase is used for all variable names.

    """
    names = []
    if structured:
        names += ['k', 'i', 'j']
    else:
        names += ['node']
    names += ['iseg', 'ireach', 'rchlen']
    if nstrm < 0 or reachinput:
        if isfropt in [1, 2, 3]:
            names += ['strtop', 'slope', 'strthick', 'strhc1']
            if isfropt in [2, 3]:
                names += ['thts', 'thti', 'eps']
                if isfropt == 3:
                    names += ['uhc']
    return names


def _fmt_string(array, float_format='{}'):
    fmt_string = ''
    for field in array.dtype.descr:
        vtype = field[1][1].lower()
        if (vtype == 'i'):
            fmt_string += '{:.0f} '
        elif (vtype == 'f'):
            fmt_string += '{} '.format(float_format)
        elif (vtype == 'o'):
            fmt_string += '{} '
        elif (vtype == 's'):
            raise Exception("MfList error: '\str\' type found it dtype." + \
                            " This gives unpredictable results when " + \
                            "recarray to file - change to \'object\' type")
        else:
            raise Exception("MfList.fmt_string error: unknown vtype " + \
                            "in dtype:" + vtype)
    return fmt_string


def _fmt_string_list(array, float_format='{}'):
    fmt_string = []
    for field in array.dtype.descr:
        vtype = field[1][1].lower()
        if (vtype == 'i'):
            fmt_string += ['{:.0f}']
        elif (vtype == 'f'):
            fmt_string += [float_format]
        elif (vtype == 'o'):
            fmt_string += ['{}']
        elif (vtype == 's'):
            raise Exception("MfList error: '\str\' type found it dtype." + \
                            " This gives unpredictable results when " + \
                            "recarray to file - change to \'object\' type")
        else:
            raise Exception("MfList.fmt_string error: unknown vtype " + \
                            "in dtype:" + vtype)
    return fmt_string


def _print_rec_array(array, cols=None, delimiter=' ', float_format='{:.6f}'):
    """Print out a numpy record array to string, with column names.

    Parameters
    ----------
    cols : list of strings
        List of columns to print.
    delimiter : string
        Delimited to use.

    Returns
    -------
    txt : string
        Text string of array.
    """
    txt = ''
    if cols is not None:
        cols = [c for c in array.dtype.names if c in cols]
    else:
        cols = list(array.dtype.names)
    # drop columns with no data
    if np.shape(array)[0] > 1:
        cols = [c for c in cols if array[c].min() > -999999]
    # add _fmt_string call here
    fmts = _fmt_string_list(array[cols], float_format=float_format)
    txt += delimiter.join(cols) + '\n'
    txt += '\n'.join([delimiter.join(fmts).format(*r) for r in array[cols].copy().tolist()])
    return txt


def _parse_1c(line, reachinput, transroute):
    """Parse Data Set 1c for SFR2 package.
    See http://water.usgs.gov/nrp/gwsoftware/modflow2000/MFDOC/index.html?sfr.htm for more info

    Parameters
    ----------
    line : str
        line read from SFR package input file

    Returns
    -------
        a list of length 13 containing all variables for Data Set 6a
    """
    na = 0
    # line = _get_dataset(line, [0, 0, 0, 0, 0, 0, 0, 0, 0, 10, 1, 30, 1, 2, 0.75, 0.0001, []])
    # line = line.strip().split()
    line = line_parse(line)

    nstrm = int(line.pop(0))
    nss = int(line.pop(0))
    nsfrpar = int(line.pop(0))
    nparseg = int(line.pop(0))
    const = float(line.pop(0))
    dleak = float(line.pop(0))
    ipakcb = int(line.pop(0))
    istcb2 = int(line.pop(0))

    isfropt, nstrail, isuzn, nsfrsets = na, na, na, na
    if reachinput:
        nstrm = abs(nstrm)  # see explanation for dataset 1c in online guide
        isfropt = int(line.pop(0))
        if isfropt > 1:
            nstrail = int(line.pop(0))
            isuzn = int(line.pop(0))
            nsfrsets = int(line.pop(0))
    if nstrm < 0:
        isfropt = int(line.pop(0))
        nstrail = int(line.pop(0))
        isuzn = int(line.pop(0))
        nsfrsets = int(line.pop(0))

    irtflg, numtim, weight, flwtol = na, na, na, na
    if nstrm < 0 or transroute:
        irtflg = int(_pop_item(line))
        if irtflg > 0:
            numtim = int(line.pop(0))
            weight = int(line.pop(0))
            flwtol = int(line.pop(0))

    # auxillary variables (MODFLOW-LGR)
    option = [line[i] for i in np.arange(1, len(line)) if 'aux' in line[i - 1].lower()]

    return nstrm, nss, nsfrpar, nparseg, const, dleak, ipakcb, istcb2, \
           isfropt, nstrail, isuzn, nsfrsets, irtflg, numtim, weight, flwtol, option


def _parse_6a(line, option):
    """Parse Data Set 6a for SFR2 package.
    See http://water.usgs.gov/nrp/gwsoftware/modflow2000/MFDOC/index.html?sfr.htm for more info

    Parameters
    ----------
    line : str
        line read from SFR package input file

    Returns
    -------
        a list of length 13 containing all variables for Data Set 6a
    """
    # line = line.strip().split()
    line = line_parse(line)

    xyz = []
    # handle any aux variables at end of line
    for i, s in enumerate(line):
        if s.lower() in option:
            xyz.append(s.lower())

    na = 0
    nvalues = sum([_isnumeric(s) for s in line])
    # line = _get_dataset(line, [0] * nvalues)
    nseg = int(_pop_item(line))
    icalc = int(_pop_item(line))
    outseg = int(_pop_item(line))
    iupseg = int(_pop_item(line))
    iprior = na
    nstrpts = na

    if iupseg > 0:
        iprior = int(_pop_item(line))
    if icalc == 4:
        nstrpts = int(_pop_item(line))

    flow = _pop_item(line)
    runoff = _pop_item(line)
    etsw = _pop_item(line)
    pptsw = _pop_item(line)
    roughch = na
    roughbk = na

    if icalc in [1, 2]:
        roughch = _pop_item(line)
    if icalc == 2:
        roughbk = _pop_item(line)

    cdpth, fdpth, awdth, bwdth = na, na, na, na
    if icalc == 3:
        cdpth, fdpth, awdth, bwdth = map(float, line)
    return nseg, icalc, outseg, iupseg, iprior, nstrpts, flow, runoff, etsw, \
           pptsw, roughch, roughbk, cdpth, fdpth, awdth, bwdth, xyz


def _parse_6bc(line, icalc, nstrm, isfropt, reachinput, per=0):
    """Parse Data Set 6b for SFR2 package.
    See http://water.usgs.gov/nrp/gwsoftware/modflow2000/MFDOC/index.html?sfr.htm for more info

    Parameters
    ----------
    line : str
        line read from SFR package input file

    Returns
    -------
        a list of length 9 containing all variables for Data Set 6b
    """
    na = 0
    # line = [s for s in line.strip().split() if s.isnumeric()]
    nvalues = sum([_isnumeric(s) for s in line_parse(line)])
    line = _get_dataset(line, [0] * nvalues)

    hcond, thickm, elevupdn, width, depth, thts, thti, eps, uhc = [0.0] * 9

    if isfropt in [0, 4, 5] and icalc <= 0:
        hcond = line.pop(0)
        thickm = line.pop(0)
        elevupdn = line.pop(0)
        width = line.pop(0)
        depth = line.pop(0)
    elif isfropt in [0, 4, 5] and icalc == 1:
        hcond = line.pop(0)
        if per == 0:
            thickm = line.pop(0)
            elevupdn = line.pop(0)
            width = line.pop(0)  # depth is not read if icalc == 1; see table in online guide
            thts = _pop_item(line)
            thti = _pop_item(line)
            eps = _pop_item(line)
            if isfropt == 5:
                uhc = line.pop(0)
    elif isfropt in [0, 4, 5] and icalc >= 2:
        hcond = line.pop(0)
        if isfropt in [4, 5] and per > 0 and icalc == 2:
            pass
        else:
            thickm = line.pop(0)
            elevupdn = line.pop(0)
            if isfropt in [4, 5] and icalc == 2 and per == 0:
                # table in online guide suggests that the following items should be present in this case
                # but in the example
                thts = _pop_item(line)
                thti = _pop_item(line)
                eps = _pop_item(line)
                if isfropt == 5:
                    uhc = _pop_item(line)
            else:
                pass
    elif isfropt == 1 and icalc <= 1:
        width = line.pop(0)
        if icalc <= 0:
            depth = line.pop(0)
    elif isfropt in [2, 3] and icalc <= 1:
        if per > 0:
            pass
        else:
            width = line.pop(0)
            if icalc <= 0:
                depth = line.pop(0)
    else:
        pass
    return hcond, thickm, elevupdn, width, depth, thts, thti, eps, uhc


def find_path(graph, start, end=0, path=[]):
    path = path + [start]
    if start == end:
        return path
    if start not in graph:
        return None
    if not isinstance(graph[start], list):
        graph[start] = [graph[start]]
    for node in graph[start]:
        if node not in path:
            newpath = find_path(graph, node, end, path)
            if newpath: return newpath
    return None

<|MERGE_RESOLUTION|>--- conflicted
+++ resolved
@@ -1,2692 +1,2652 @@
-__author__ = 'aleaf'
-
-import sys
-import textwrap
-import os
-import numpy as np
-import copy
-from numpy.lib import recfunctions
-from ..pakbase import Package
-from ..utils import MfList
-from ..utils.flopy_io import line_parse
-import matplotlib.pyplot as plt
-
-try:
-    import pandas as pd
-except:
-    pd = False
-
-class ModflowSfr2(Package):
-    """
-    Streamflow-Routing (SFR2) Package Class
-
-    Parameters
-    ----------
-    model : model object
-        The model object (of type :class:'flopy.modflow.mf.Modflow') to which
-        this package will be added.
-    nstrm : integer
-        An integer value that can be specified to be positive or negative. The absolute value of NSTRM is equal to
-        the number of stream reaches (finite-difference cells) that are active during the simulation and the number of
-        lines of data to be included in Item 2, described below. When NSTRM is specified to be a negative integer,
-        it is also used as a flag for changing the format of the data input, for simulating unsaturated flow beneath
-        streams, and (or) for simulating transient streamflow routing (for MODFLOW-2005 simulations only), depending
-        on the values specified for variables ISFROPT and IRTFLG, as described below. When NSTRM is negative, NSFRPAR
-        must be set to zero, which means that parameters cannot be specified. 
-        By default, nstrm is set to negative.
-    nss : integer
-        An integer value equal to the number of stream segments (consisting of one or more reaches) that are used
-        to define the complete stream network. The value of NSS represents the number of segments that must be
-        defined through a combination of parameters and variables in Item 4 or variables in Item 6.
-    nparseg : integer
-        An integer value equal to (or exceeding) the number of stream-segment definitions associated with all
-        parameters. This number can be more than the total number of segments (NSS) in the stream network because
-        the same segment can be defined in multiple parameters, and because parameters can be time-varying. NPARSEG
-        must equal or exceed the sum of NLST x N for all parameters, where N is the greater of 1 and NUMINST;
-        that is, NPARSEG must equal or exceed the total number of repetitions of item 4b. This variable must be zero
-        when NSTRM is negative.
-    const : float
-        A real value (or conversion factor) used in calculating stream depth for stream reach. If stream depth is
-        not calculated using Manning's equation for any stream segment (that is, ICALC does not equal 1 or 2), then
-        a value of zero can be entered. If Manning's equation is used, a constant of 1.486 is used for flow units of
-        cubic feet per second, and a constant of 1.0 is used for units of cubic meters per second. The constant must
-        be multiplied by 86,400 when using time units of days in the simulation. An explanation of time units used
-        in MODFLOW is given by Harbaugh and others (2000, p. 10).
-    dleak : float
-        A real value equal to the tolerance level of stream depth used in computing leakage between each stream
-        reach and active model cell. Value is in units of length. Usually a value of 0.0001 is sufficient when units
-        of feet or meters are used in model.
-    ipakcb : integer
-        An integer value used as a flag for writing stream-aquifer leakage values. If ipakcb > 0, unformatted leakage
-        between each stream reach and corresponding model cell will be saved to the main cell-by-cell budget file whenever
-        when a cell-by-cell budget has been specified in Output Control (see Harbaugh and others, 2000, pages 52-55).
-        If ipakcb = 0, leakage values will not be printed or saved. Printing to the listing file (ipakcb < 0) is not supported.
-    istcsb2 : integer
-        An integer value used as a flag for writing to a separate formatted file all information on inflows and
-        outflows from each reach; on stream depth, width, and streambed conductance; and on head difference and
-        gradient across the streambed. If ISTCB2 > 0, then ISTCB2 also represents the unit number to which all
-        information for each stream reach will be saved to a separate file when a cell-by-cell budget has been
-        specified in Output Control. If ISTCB2 < 0, it is the unit number to which unformatted streamflow out of
-        each reach will be saved to a file whenever the cell-by-cell budget has been specified in Output Control.
-        Unformatted output will be saved to <model name>.sfq.
-    isfropt : integer
-        An integer value that defines the format of the input data and whether or not unsaturated flow is simulated
-        beneath streams. Values of ISFROPT are defined as follows
-
-        0   No vertical unsaturated flow beneath streams. Streambed elevations, stream slope, streambed thickness,
-            and streambed hydraulic conductivity are read for each stress period using variables defined in Items 6b
-            and 6c; the optional variables in Item 2 are not used.
-        1   No vertical unsaturated flow beneath streams. Streambed elevation, stream slope, streambed thickness,
-            and streambed hydraulic conductivity are read for each reach only once at the beginning of the simulation
-            using optional variables defined in Item 2; Items 6b and 6c are used to define stream width and depth for
-            ICALC = 0 and stream width for ICALC = 1.
-        2   Streambed and unsaturated-zone properties are read for each reach only once at the beginning of the
-            simulation using optional variables defined in Item 2; Items 6b and 6c are used to define stream width and
-            depth for ICALC = 0 and stream width for ICALC = 1. When using the LPF Package, saturated vertical
-            hydraulic conductivity for the unsaturated zone is the same as the vertical hydraulic conductivity of the
-            corresponding layer in LPF and input variable UHC is not read.
-        3   Same as 2 except saturated vertical hydraulic conductivity for the unsaturated zone (input variable UHC)
-            is read for each reach.
-        4   Streambed and unsaturated-zone properties are read for the beginning and end of each stream segment using
-            variables defined in Items 6b and 6c; the optional variables in Item 2 are not used. Streambed properties
-            can vary each stress period. When using the LPF Package, saturated vertical hydraulic conductivity for the
-            unsaturated zone is the same as the vertical hydraulic conductivity of the corresponding layer in LPF
-            and input variable UHC1 is not read.
-        5   Same as 4 except saturated vertical hydraulic conductivity for the unsaturated zone (input variable UHC1)
-            is read for each segment at the beginning of the first stress period only.
-
-    nstrail : integer
-        An integer value that is the number of trailing wave increments used to represent a trailing wave. Trailing
-        waves are used to represent a decrease in the surface infiltration rate. The value can be increased to improve
-        mass balance in the unsaturated zone. Values between 10 and 20 work well and result in unsaturated-zone mass
-        balance errors beneath streams ranging between 0.001 and 0.01 percent. Please see Smith (1983) for further
-        details. (default is 10; for MODFLOW-2005 simulations only when isfropt > 1)
-    isuzn : integer
-        An integer value that is the maximum number of vertical cells used to define the unsaturated zone beneath a
-        stream reach. If ICALC is 1 for all segments then ISUZN should be set to 1.
-        (default is 1; for MODFLOW-2005 simulations only when isfropt > 1)
-    nsfrsets : integer
-        An integer value that is the maximum number of different sets of trailing waves used to allocate arrays.
-        Arrays are allocated by multiplying NSTRAIL by NSFRSETS. A value of 30 is sufficient for problems where the
-        stream depth varies often. NSFRSETS does not affect model run time.
-        (default is 30; for MODFLOW-2005 simulations only when isfropt > 1)
-    irtflg : integer
-        An integer value that indicates whether transient streamflow routing is active. IRTFLG must be specified
-        if NSTRM < 0. If IRTFLG > 0, streamflow will be routed using the kinematic-wave equation (see USGS Techniques
-        and Methods 6-D1, p. 68-69); otherwise, IRTFLG should be specified as 0. Transient streamflow routing is only
-        available for MODFLOW-2005; IRTFLG can be left blank for MODFLOW-2000 simulations.
-        (default is 1)
-    numtim : integer
-        An integer value equal to the number of sub time steps used to route streamflow. The time step that will be
-        used to route streamflow will be equal to the MODFLOW time step divided by NUMTIM.
-        (default is 2; for MODFLOW-2005 simulations only when irtflg > 0)
-    weight : float
-        A real number equal to the time weighting factor used to calculate the change in channel storage. WEIGHT has
-        a value between 0.5 and 1. Please refer to equation 83 in USGS Techniques and Methods 6-D1 for further
-        details. (default is 0.75; for MODFLOW-2005 simulations only when irtflg > 0)
-    flwtol : float
-        A real number equal to the streamflow tolerance for convergence of the kinematic wave equation used for
-        transient streamflow routing. A value of 0.00003 cubic meters per second has been used successfully in test
-        simulations (and would need to be converted to whatever units are being used in the particular simulation).
-        (default is 0.0001; for MODFLOW-2005 simulations only when irtflg > 0)
-    reach_data : recarray
-        Numpy record array of length equal to nstrm, with columns for each variable entered in item 2
-        (see SFR package input instructions). In following flopy convention, layer, row, column and node number
-        (for unstructured grids) are zero-based; segment and reach are one-based.
-    segment_data : recarray
-        Numpy record array of length equal to nss, with columns for each variable entered in items 6a, 6b and 6c
-        (see SFR package input instructions). Segment numbers are one-based.
-    dataset_5 : dict of lists
-        Optional; will be built automatically from segment_data unless specified.
-        Dict of lists, with key for each stress period. Each list contains the variables [itmp, irdflag, iptflag].
-        (see SFR documentation for more details):
-    itmp : list of integers (len = NPER)
-        For each stress period, an integer value for reusing or reading stream segment data that can change each
-        stress period. If ITMP = 0 then all stream segment data are defined by Item 4 (NSFRPAR > 0; number of stream
-        parameters is greater than 0). If ITMP > 0, then stream segment data are not defined in Item 4 and must be
-        defined in Item 6 below for a number of segments equal to the value of ITMP. If ITMP < 0, then stream segment
-        data not defined in Item 4 will be reused from the last stress period (Item 6 is not read for the current
-        stress period). ITMP must be defined >= 0 for the first stress period of a simulation.
-    irdflag : int or list of integers (len = NPER)
-        For each stress period, an integer value for printing input data specified for this stress period.
-        If IRDFLG = 0, input data for this stress period will be printed. If IRDFLG > 0, then input data for this
-        stress period will not be printed.
-    iptflag : int or list of integers (len = NPER)
-        For each stress period, an integer value for printing streamflow-routing results during this stress period.
-        If IPTFLG = 0, or whenever the variable ICBCFL or "Save Budget" is specified in Output Control, the results
-        for specified time steps during this stress period will be printed. If IPTFLG > 0, then the results during
-        this stress period will not be printed.
-    extension : string
-        Filename extension (default is 'sfr')
-    unit_number : int
-        File unit number (default is None).
-    filenames : str or list of str
-        Filenames to use for the package and the output files. If
-        filenames=None the package name will be created using the model name
-        and package extension and the cbc output and sfr output name will be
-        created using the model name and .cbc the .sfr.bin/.sfr.out extensions
-        (for example, modflowtest.cbc, and modflowtest.sfr.bin), if ipakcbc and
-        istcb2 are numbers greater than zero. If a single string is passed the
-        package name will be set to the string and other uzf output files will
-        be set to the model name with the appropriate output file extensions.
-        To define the names for all package files (input and output) the
-        length of the list of strings should be 3. Default is None.
-
-    Attributes
-    ----------
-    outlets : nested dictionary
-        Contains the outlet for each SFR segment; format is {per: {segment: outlet}}
-        This attribute is created by the get_outlets() method.
-    outsegs : dictionary of arrays
-        Each array is of shape nss rows x maximum of nss columns. The first column contains the SFR segments,
-        the second column contains the outsegs of those segments; the third column the outsegs of the outsegs,
-        and so on, until all outlets have been encountered, or nss is reached. The latter case indicates
-        circular routing. This attribute is created by the get_outlets() method.
-
-    Methods
-    -------
-
-    See Also
-    --------
-
-    Notes
-    -----
-    Parameters are not supported in FloPy.
-
-    MODFLOW-OWHM is not supported.
-
-    The Ground-Water Transport (GWT) process is not supported.
-
-    Limitations on which features are supported...
-
-    Examples
-    --------
-
-    >>> import flopy
-    >>> ml = flopy.modflow.Modflow()
-    >>> sfr2 = flopy.modflow.ModflowSfr2(ml, ...)
-
-    """
-
-    nsfrpar = 0
-    heading = '# Streamflow-Routing (SFR2) file for MODFLOW, generated by Flopy'
-    default_value = 0.
-
-    def __init__(self, model, nstrm=-2, nss=1, nsfrpar=0, nparseg=0,
-                 const=128390.4, dleak=0.0001, ipakcb=None, istcb2=None,
-                 isfropt=0,
-                 nstrail=10, isuzn=1, nsfrsets=30, irtflg=0, numtim=2,
-                 weight=0.75, flwtol=0.0001,
-                 reach_data=None,
-                 segment_data=None,
-                 channel_geometry_data=None,
-                 channel_flow_data=None,
-                 dataset_5=None, irdflag=0, iptflag=0,
-                 reachinput=False, transroute=False,
-                 tabfiles=False, tabfiles_dict=None,
-                 extension='sfr', unit_number=None,
-                 filenames=None):
-
-        """
-        Package constructor
-        """
-        # set default unit number of one is not specified
-        if unit_number is None:
-            unit_number = ModflowSfr2.defaultunit()
-
-        # set filenames
-        if filenames is None:
-            filenames = [None, None, None]
-        elif isinstance(filenames, str):
-            filenames = [filenames, None, None]
-        elif isinstance(filenames, list):
-            if len(filenames) < 3:
-                for idx in range(len(filenames), 3):
-                    filenames.append(None)
-
-
-        # update external file information with cbc output, if necessary
-        if ipakcb is not None:
-            fname = filenames[1]
-            model.add_output_file(ipakcb, fname=fname,
-                                  package=ModflowSfr2.ftype())
-        else:
-            ipakcb = 0
-
-        # add sfr flow output file
-        if istcb2 is not None:
-            if abs(istcb2) > 0:
-                binflag = False
-                ext = 'out'
-                if istcb2 < 0:
-                    binflag = True
-                    ext = 'bin'
-                fname = filenames[2]
-                if fname is None:
-                    fname = model.name + '.sfr.{}'.format(ext)
-                model.add_output_file(abs(istcb2), fname=fname,
-                                      binflag=binflag,
-                                      package=ModflowSfr2.ftype())
-        else:
-            istcb2 = 0
-
-        # Fill namefile items
-        name = [ModflowSfr2.ftype()]
-        units = [unit_number]
-        extra = ['']
-
-        # set package name
-        fname = [filenames[0]]
-
-        # Call ancestor's init to set self.parent, extension, name and unit number
-        Package.__init__(self, model, extension=extension, name=name,
-                         unit_number=units, extra=extra, filenames=fname)
-
-        self.url = 'sfr2.htm'
-
-        # Dataset 0 -----------------------------------------------------------------------
-        self.heading = '# {} package for '.format(self.name[0]) + \
-                       ' {}, '.format(model.version_types[model.version]) + \
-                       'generated by Flopy.'
-
-        # Dataset 1a and 1b. -----------------------------------------------------------------------
-        self.reachinput = reachinput
-        self.transroute = transroute
-        self.tabfiles = tabfiles
-        self.tabfiles_dict = tabfiles_dict
-        self.numtab = 0 if not tabfiles else len(tabfiles_dict)
-        self.maxval = np.max([tb['numval'] for tb in tabfiles_dict.values()]) if self.numtab > 0 else 0
-
-        # Dataset 1c. ----------------------------------------------------------------------
-        self._nstrm = np.sign(nstrm) * len(reach_data) if reach_data is not None else nstrm  # number of reaches, negative value is flag for unsat. flow beneath streams and/or transient routing
-        if segment_data is not None:
-            # segment_data is a zero-d array
-            if not isinstance(segment_data, dict):
-                if len(segment_data.shape) == 0:
-                    segment_data = np.atleast_1d(segment_data)
-                nss = len(segment_data)
-                segment_data = {0: segment_data}
-            nss = len(segment_data[0])
-        else:
-            pass
-        # use atleast_1d for length since segment_data might be a 0D array
-        # this seems to be OK, because self.segment_data is produced by the constructor (never 0D)
-        self.nsfrpar = nsfrpar
-        self.nparseg = nparseg
-        self.const = const  # conversion factor used in calculating stream depth for stream reach (icalc = 1 or 2)
-        self.dleak = dleak  # tolerance level of stream depth used in computing leakage
-
-        self.ipakcb = ipakcb
-        self.istcb2 = istcb2  # flag; unit number for writing table of SFR output to text file
-
-        # if nstrm < 0
-        self.isfropt = isfropt  # defines the format of the input data and whether or not unsaturated flow is simulated
-
-        # if isfropt > 1
-        self.nstrail = nstrail  # number of trailing wave increments
-        self.isuzn = isuzn  # max number of vertical cells used to define unsat. zone
-        self.nsfrsets = nsfrsets  # max number trailing waves sets
-
-        # if nstrm < 0 (MF-2005 only)
-        self.irtflag = irtflg  # switch for transient streamflow routing (> 0 = kinematic wave)
-        # if irtflag > 0
-        self.numtim = numtim  # number of subtimesteps used for routing
-        self.weight = weight  # time weighting factor used to calculate the change in channel storage
-        self.flwtol = flwtol  # streamflow tolerance for convergence of the kinematic wave equation
-
-        # Dataset 2. -----------------------------------------------------------------------
-        self.reach_data = self.get_empty_reach_data(np.abs(self._nstrm))
-        if reach_data is not None:
-            for n in reach_data.dtype.names:
-                self.reach_data[n] = reach_data[n]
-
-        # assign node numbers if there are none (structured grid)
-        if np.diff(self.reach_data.node).max() == 0 and 'DIS' in self.parent.get_package_list():
-            # first make kij list
-            lrc = self.reach_data[['k', 'i', 'j']].copy()
-            lrc = (lrc.view((int, len(lrc.dtype.names)))).tolist()
-            self.reach_data['node'] = self.parent.dis.get_node(lrc)
-        # assign unique ID and outreach columns to each reach
-        self.reach_data.sort(order=['iseg', 'ireach'])
-        new_cols = {'reachID': np.arange(1, len(self.reach_data) + 1),
-                    'outreach': np.zeros(len(self.reach_data))}
-        for k, v in new_cols.items():
-            if k not in self.reach_data.dtype.names:
-                recfunctions.append_fields(self.reach_data, names=k, data=v, asrecarray=True)
-        # create a stress_period_data attribute to enable parent functions (e.g. plot)
-        self.stress_period_data = MfList(self, self.reach_data, dtype=self.reach_data.dtype)
-
-        # Datasets 4 and 6. -----------------------------------------------------------------------
-
-        # list of values that indicate segments outside of the model
-        # (depending on how SFR package was constructed)
-        self.not_a_segment_values = [999999]
-
-        self.segment_data = {0: self.get_empty_segment_data(nss)}
-        if segment_data is not None:
-            for i in segment_data.keys():
-                self.segment_data[i] = self.get_empty_segment_data(nss)
-                for n in segment_data[i].dtype.names:
-                    self.segment_data[i][n] = segment_data[i][n]
-        # compute outreaches if nseg and outseg columns have non-default values
-        if len(self.segment_data[0]) == 1 or \
-                                np.diff(self.segment_data[0].nseg).max() != 0 and np.diff(
-                    self.segment_data[0].outseg).max() != 0:
-            # first convert any not_a_segment_values to 0
-            for v in self.not_a_segment_values:
-                self.segment_data[0].outseg[self.segment_data[0].outseg == v] = 0
-            self.set_outreaches()
-        self.channel_geometry_data = channel_geometry_data
-        self.channel_flow_data = channel_flow_data
-
-        # Dataset 5 -----------------------------------------------------------------------
-<<<<<<< HEAD
-        # set by property from segment_data unless specified manually
-=======
-        if dataset_5 is None:
-            dataset_5 = {0: [nss, 0, 0]}
-            for i in range(1, self.nper):
-                dataset_5[i] = [-1, 0, 0]
->>>>>>> 27fca0e6
-        self._dataset_5 = dataset_5
-        self.irdflag = irdflag
-        self.iptflag = iptflag
-
-        # Attributes not included in SFR package input
-        self.outsegs = {}  # dictionary of arrays; see Attributes section of documentation
-        self.outlets = {}  # nested dictionary of format {per: {segment: outlet}}
-        # -input format checks:
-        assert isfropt in [0, 1, 2, 3, 4, 5]
-
-        # derived attributes
-        self._paths = None
-
-
-        self.parent.add_package(self)
-
-
-    def __setattr__(self, key, value):
-        if key == "nstrm":
-            super(ModflowSfr2, self). \
-                __setattr__("_nstrm", value)
-        elif key == "dataset_5":
-            super(ModflowSfr2, self). \
-                __setattr__("_dataset_5", value)
-<<<<<<< HEAD
-        elif key == "segment_data":
-            super(ModflowSfr2, self). \
-                __setattr__("segment_data", value)
-            self._dataset_5 = None
-=======
->>>>>>> 27fca0e6
-        else: # return to default behavior of pakbase
-            super(ModflowSfr2, self).__setattr__(key, value)
-
-    @property
-    def nss(self):
-        # number of stream segments
-        return len(np.atleast_1d(self.segment_data[0]))
-
-    @property
-    def nstrm(self):
-        return np.sign(self._nstrm) * len(self.reach_data)
-
-    @property
-    def nper(self):
-        nper = self.parent.nrow_ncol_nlay_nper[-1]
-        nper = 1 if nper == 0 else nper  # otherwise iterations from 0, nper won't run
-        return nper
-
-    @property
-    def dataset_5(self):
-<<<<<<< HEAD
-        """auto-update itmp so it is consistent with segment_data."""
-        ds5 = self._dataset_5
-        if ds5 is None:
-            irdflag = self._get_flag('irdflag')
-            iptflag = self._get_flag('iptflag')
-            ds5 = {0: [self.nss, irdflag[0], iptflag[0]]}
-            for per in range(1, self.nper):
-                sd = self.segment_data.get(per, None)
-                if sd is None:
-                    ds5[per] = [-self.nss, irdflag[per], iptflag[per]]
-                else:
-                    ds5[per] = [len(sd), irdflag[per], iptflag[per]]
-=======
-        """auto-update itmp so it is consistent with reach_data."""
-        nss = self.nss
-        ds5 = {}
-        for k, v in self._dataset_5.items():
-            itmp = np.sign(v[0]) * nss
-            ds5[k] = [itmp] + v[1:]
-        # fill out rest of dataset 5 with defaults if there are more periods
-        if len(self._dataset_5) < self.nper:
-            for per in range(len(self._dataset_5), self.nper):
-                ds5[per] = [-1, 0, 0]
-        elif len(self._dataset_5) > self.nper:
-            for per in range(self.nper, len(self._dataset_5)):
-                del ds5[per]
-        self._dataset_5 = ds5
->>>>>>> 27fca0e6
-        return ds5
-
-    @property
-    def graph(self):
-        graph = dict(zip(self.segment_data[0].nseg, self.segment_data[0].outseg))
-        outlets = set(graph.values()).difference(set(graph.keys())) #including lakes
-        graph.update({o:0 for o in outlets})
-        return graph
-
-    @property
-    def paths(self):
-        if self._paths is None:
-            self._set_paths()
-            return self._paths
-        # check to see if routing in segment data was changed
-        nseg = np.array(sorted(self._paths.keys()), dtype=int)
-        nseg = nseg[nseg > 0].copy()
-        outseg = np.array([self._paths[k][1] for k in nseg])
-        sd = self.segment_data[0]
-        if not np.array_equal(nseg, sd.nseg) or not np.array_equal(outseg, sd.outseg):
-            self._set_paths()
-        return self._paths
-
-    @property
-    def df(self):
-        if pd:
-            return pd.DataFrame(self.reach_data)
-        else:
-            return None
-
-    def _set_paths(self):
-        graph = self.graph
-        self._paths = {seg: find_path(graph, seg) for seg in graph.keys()}
-
-    def _get_flag(self, flagname):
-        """populate values for each stress period"""
-        flg = self.__dict__[flagname]
-        flg = [flg] if np.isscalar(flg) else flg
-        if len(flg) < self.nper:
-            return flg + [flg[-1]] * (self.nper - len(flg))
-        return flg
-
-    @staticmethod
-    def get_empty_reach_data(nreaches=0, aux_names=None, structured=True, default_value=0.):
-        # get an empty recarray that correponds to dtype
-        dtype = ModflowSfr2.get_default_reach_dtype(structured=structured)
-        if aux_names is not None:
-            dtype = Package.add_to_dtype(dtype, aux_names, np.float32)
-        d = np.zeros((nreaches, len(dtype)), dtype=dtype)
-        d[:, :] = default_value
-        d = np.core.records.fromarrays(d.transpose(), dtype=dtype)
-        d['reachID'] = np.arange(1, nreaches + 1)
-        return d
-
-    @staticmethod
-    def get_empty_segment_data(nsegments=0, aux_names=None, default_value=0.):
-        # get an empty recarray that correponds to dtype
-        dtype = ModflowSfr2.get_default_segment_dtype()
-        if aux_names is not None:
-            dtype = Package.add_to_dtype(dtype, aux_names, np.float32)
-        d = np.zeros((nsegments, len(dtype)), dtype=dtype)
-        d[:, :] = default_value
-        return np.core.records.fromarrays(d.transpose(), dtype=dtype)
-
-    @staticmethod
-    def get_default_reach_dtype(structured=True):
-        if structured:
-            # include node column for structured grids (useful for indexing)
-            return np.dtype([('node', np.int),
-                             ('k', np.int),
-                             ('i', np.int),
-                             ('j', np.int),
-                             ('iseg', np.int),
-                             ('ireach', np.int),
-                             ('rchlen', np.float32),
-                             ('strtop', np.float32),
-                             ('slope', np.float32),
-                             ('strthick', np.float32),
-                             ('strhc1', np.float32),
-                             ('thts', np.float32),
-                             ('thti', np.float32),
-                             ('eps', np.float32),
-                             ('uhc', np.float32),
-                             ('reachID', np.int),
-                             ('outreach', np.int)])
-        else:
-            return np.dtype([('node', np.int)
-                             ('iseg', np.int),
-                             ('ireach', np.int),
-                             ('rchlen', np.float32),
-                             ('strtop', np.float32),
-                             ('slope', np.float32),
-                             ('strthick', np.float32),
-                             ('strhc1', np.float32),
-                             ('thts', np.float32),
-                             ('thti', np.float32),
-                             ('eps', np.float32),
-                             ('uhc', np.float32),
-                             ('reachID', np.int),
-                             ('outreach', np.int)])
-
-    @staticmethod
-    def get_default_segment_dtype():
-        return np.dtype([('nseg', np.int),
-                         ('icalc', np.int),
-                         ('outseg', np.int),
-                         ('iupseg', np.int),
-                         ('iprior', np.int),
-                         ('nstrpts', np.int),
-                         ('flow', np.float32),
-                         ('runoff', np.float32),
-                         ('etsw', np.float32),
-                         ('pptsw', np.float32),
-                         ('roughch', np.float32),
-                         ('roughbk', np.float32),
-                         ('cdpth', np.float32),
-                         ('fdpth', np.float32),
-                         ('awdth', np.float32),
-                         ('bwdth', np.float32),
-                         ('hcond1', np.float32),
-                         ('thickm1', np.float32),
-                         ('elevup', np.float32),
-                         ('width1', np.float32),
-                         ('depth1', np.float32),
-                         ('thts1', np.float32),
-                         ('thti1', np.float32),
-                         ('eps1', np.float32),
-                         ('uhc1', np.float32),
-                         ('hcond2', np.float32),
-                         ('thickm2', np.float32),
-                         ('elevdn', np.float32),
-                         ('width2', np.float32),
-                         ('depth2', np.float32),
-                         ('thts2', np.float32),
-                         ('thti2', np.float32),
-                         ('eps2', np.float32),
-                         ('uhc2', np.float32)])
-
-    @staticmethod
-    def load(f, model, nper=None, gwt=False, nsol=1, ext_unit_dict=None):
-
-        if model.verbose:
-            sys.stdout.write('loading sfr2 package file...\n')
-
-        tabfiles = False
-        tabfiles_dict = {}
-        transroute = False
-        reachinput = False
-        structured = model.structured
-        if nper is None:
-            nrow, ncol, nlay, nper = model.get_nrow_ncol_nlay_nper()
-            nper = 1 if nper == 0 else nper  # otherwise iterations from 0, nper won't run
-
-        if not hasattr(f, 'read'):
-            filename = f
-            f = open(filename, 'r')
-        # Item 0 -- header
-        while True:
-            line = next(f)
-            if line[0] != '#':
-                break
-        # Item 1
-        if "reachinput" in line.lower():
-            """
-            When REACHINPUT is specified, variable ISFROPT is read in data set 1c.
-            ISFROPT can be used to change the default format for entering reach and segment data
-            or to specify that unsaturated flow beneath streams will be simulated.
-            """
-            reachinput = True
-        if "transroute" in line.lower():
-            """When TRANSROUTE is specified, optional variables IRTFLG, NUMTIM, WEIGHT, and FLWTOL
-            also must be specified in Item 1c.
-            """
-            transroute = True
-        if transroute or reachinput:
-            line = next(f)
-        if "tabfiles" in line.lower():
-            """
-            tabfiles
-            An optional character variable that is a flag to indicate that inflows to one or more stream
-            segments will be specified with tabular inflow files.
-            numtab
-            An integer value equal to the number of tabular inflow files that will be read if TABFILES
-            is specified. A separate input file is required for each segment that receives specified inflow.
-            Thus, the maximum value of NUMTAB that can be specified is equal to the total number of
-            segments specified in Item 1c with variables NSS. The name (Fname) and unit number (Nunit)
-            of each tabular file must be specified in the MODFLOW-2005 Name File using tile type (Ftype) DATA.
-            maxval
-
-            """
-            tabfiles, numtab, maxval = line.strip().split()
-            numtab, maxval = int(numtab), int(maxval)
-            line = next(f)
-
-        # item 1c
-        nstrm, nss, nsfrpar, nparseg, const, dleak, ipakcb, istcb2, \
-        isfropt, nstrail, isuzn, nsfrsets, \
-        irtflg, numtim, weight, flwtol, option = _parse_1c(line, reachinput=reachinput, transroute=transroute)
-
-        # item 2
-        # set column names, dtypes
-        names = _get_item2_names(nstrm, reachinput, isfropt, structured)
-        dtypes = [d for d in ModflowSfr2.get_default_reach_dtype().descr
-                  if d[0] in names]
-
-        lines = []
-        for i in range(abs(nstrm)):
-            line = next(f)
-            line = line_parse(line)
-            ireach = tuple(map(float, line[:len(dtypes)]))
-            lines.append(ireach)
-
-        tmp = np.array(lines, dtype=dtypes)
-        # initialize full reach_data array with all possible columns
-        reach_data = ModflowSfr2.get_empty_reach_data(len(lines))
-        for n in names:
-            reach_data[n] = tmp[n]  # not sure if there's a way to assign multiple columns
-
-        # zero-based convention
-        inds = ['k', 'i', 'j'] if structured else ['node']
-        _markitzero(reach_data, inds)
-
-        # items 3 and 4 are skipped (parameters not supported)
-        # item 5
-        segment_data = {}
-        channel_geometry_data = {}
-        channel_flow_data = {}
-        dataset_5 = {}
-        aux_variables = {}  # not sure where the auxillary variables are supposed to go
-        for i in range(0, nper):
-            # Dataset 5
-            dataset_5[i] = _get_dataset(next(f), [1, 0, 0, 0])
-            itmp = dataset_5[i][0]
-            if itmp > 0:
-                # Item 6
-                current = ModflowSfr2.get_empty_segment_data(nsegments=itmp, aux_names=option)
-                current_aux = {}  # container to hold any auxillary variables
-                current_6d = {}  # these could also be implemented as structured arrays with a column for segment number
-                current_6e = {}
-                for j in range(itmp):
-                    dataset_6a = _parse_6a(next(f), option)
-                    current_aux[j] = dataset_6a[-1]
-                    dataset_6a = dataset_6a[:-1]  # drop xyz
-                    icalc = dataset_6a[1]
-                    dataset_6b = _parse_6bc(next(f), icalc, nstrm, isfropt, reachinput, per=i)
-                    dataset_6c = _parse_6bc(next(f), icalc, nstrm, isfropt, reachinput, per=i)
-
-                    current[j] = dataset_6a + dataset_6b + dataset_6c
-
-                    if icalc == 2:
-                        # ATL: not sure exactly how isfropt logic functions for this
-                        # dataset 6d description suggests that this line isn't read for isfropt > 1
-                        # but description of icalc suggest that icalc=2 (8-point channel) can be used with any isfropt
-                        if i == 0 or nstrm > 0 and not reachinput:  # or isfropt <= 1:
-                            dataset_6d = []
-                            for k in range(2):
-                                dataset_6d.append(_get_dataset(next(f), [0.0] * 8))
-                                # dataset_6d.append(list(map(float, next(f).strip().split())))
-                            current_6d[j + 1] = dataset_6d
-                    if icalc == 4:
-                        nstrpts = dataset_6a[5]
-                        dataset_6e = []
-                        for k in range(3):
-                            dataset_6e.append(_get_dataset(next(f), [0.0] * nstrpts))
-                        current_6e[j + 1] = dataset_6e
-
-                segment_data[i] = current
-                aux_variables[j + 1] = current_aux
-                if len(current_6d) > 0:
-                    channel_geometry_data[i] = current_6d
-                if len(current_6e) > 0:
-                    channel_flow_data[i] = current_6e
-
-            if tabfiles and i == 0:
-                for j in range(numtab):
-                    segnum, numval, iunit = map(int, next(f).strip().split())
-                    tabfiles_dict[segnum] = {'numval': numval, 'inuit': iunit}
-
-            else:
-                continue
-
-        # determine specified unit number
-        unitnumber = None
-        filenames = [None, None, None]
-        if ext_unit_dict is not None:
-            for key, value in ext_unit_dict.items():
-                if value.filetype == ModflowSfr2.ftype():
-                    unitnumber = key
-                    filenames[0] = os.path.basename(value.filename)
-
-                if ipakcb > 0:
-                    if key == ipakcb:
-                        filenames[1] = os.path.basename(value.filename)
-                        model.add_pop_key_list(key)
-
-                if abs(istcb2) > 0:
-                    if key == abs(istcb2):
-                        filenames[2] = os.path.basename(value.filename)
-                        model.add_pop_key_list(key)
-
-
-        return ModflowSfr2(model, nstrm=nstrm, nss=nss, nsfrpar=nsfrpar, nparseg=nparseg, const=const, dleak=dleak,
-                           ipakcb=ipakcb, istcb2=istcb2,
-                           isfropt=isfropt, nstrail=nstrail, isuzn=isuzn, nsfrsets=nsfrsets, irtflg=irtflg,
-                           numtim=numtim, weight=weight, flwtol=flwtol,
-                           reach_data=reach_data,
-                           segment_data=segment_data,
-                           dataset_5=dataset_5,
-                           channel_geometry_data=channel_geometry_data,
-                           channel_flow_data=channel_flow_data,
-                           reachinput=reachinput, transroute=transroute,
-                           tabfiles=tabfiles, tabfiles_dict=tabfiles_dict,
-                           unit_number=unitnumber, filenames=filenames)
-
-
-
-
-    def check(self, f=None, verbose=True, level=1):
-        """
-        Check sfr2 package data for common errors.
-
-        Parameters
-        ----------
-        f : str or file handle
-            String defining file name or file handle for summary file
-            of check method output. If a string is passed a file handle
-            is created. If f is None, check method does not write
-            results to a summary file. (default is None)
-        verbose : bool
-            Boolean flag used to determine if check method results are
-            written to the screen
-        level : int
-            Check method analysis level. If level=0, summary checks are
-            performed. If level=1, full checks are performed.
-
-        Returns
-        -------
-        None
-
-        Examples
-        --------
-
-        >>> import flopy
-        >>> m = flopy.modflow.Modflow.load('model.nam')
-        >>> m.sfr2.check()
-        """
-        chk = check(self, verbose=verbose, level=level)
-        chk.for_nans()
-        chk.numbering()
-        chk.routing()
-        chk.overlapping_conductance()
-        chk.elevations()
-        chk.slope()
-
-        if f is not None:
-            if isinstance(f, str):
-                pth = os.path.join(self.parent.model_ws, f)
-                f = open(pth, 'w')
-            f.write('{}\n'.format(chk.txt))
-            # f.close()
-        return chk
-
-    def assign_layers(self, adjust_botms=False, pad=1.):
-        """Assigns the appropriate layer for each SFR reach,
-        based on cell bottoms at location of reach.
-        
-        Parameters
-        ----------
-        adjust_botms : bool
-            Streambed bottom elevations below the model bottom
-            will cause an error in MODFLOW. If True, adjust
-            bottom elevations in lowest layer of the model
-            so they are at least pad distance below any co-located
-            streambed elevations.
-        pad : scalar
-            Minimum distance below streambed bottom to set
-            any conflicting model bottom elevations.
-            
-        Notes
-        -----
-        Streambed bottom = strtop - strthick
-        This routine updates the elevations in the botm array
-        of the flopy.model.ModflowDis instance. To produce a 
-        new DIS package file, model.write() or flopy.model.ModflowDis.write()
-        must be run.
-        """
-        streambotms = self.reach_data.strtop - self.reach_data.strthick
-        i, j = self.reach_data.i, self.reach_data.j
-        layers = self.parent.dis.get_layer(i, j, streambotms)
-
-        # check against model bottom
-        logfile = 'sfr_botm_conflicts.chk'
-        logtxt = ''
-        mbotms = self.parent.dis.botm.array[-1, i, j]
-        below = streambotms <= mbotms
-        below_i = self.reach_data.i[below]
-        below_j = self.reach_data.j[below]
-        l = []
-        header = ''
-        if np.any(below):
-            print('Warning: SFR streambed elevations below model bottom. '
-                  'See sfr_botm_conflicts.chk')
-            if not adjust_botms:
-                l += [below_i,
-                     below_j,
-                     mbotms[below],
-                     streambotms[below]]
-                header += 'i,j,model_botm,streambed_botm'
-            else:
-                print('Fixing elevation conflicts...')
-                botm = self.parent.dis.botm.array.copy()
-                for ib, jb in zip(below_i, below_j):
-                    inds = (self.reach_data.i == ib) & (self.reach_data.j == jb)
-                    botm[-1, ib, jb] = streambotms[inds].min() - pad
-                    #l.append(botm[-1, ib, jb])
-                #botm[-1, below_i, below_j] = streambotms[below] - pad
-                l.append(botm[-1, below_i, below_j])
-                header += ',new_model_botm'
-                self.parent.dis.botm = botm
-                mbotms = self.parent.dis.botm.array[-1, i, j]
-                assert not np.any(streambotms <= mbotms)
-                print('New bottom array assigned to Flopy DIS package '
-                      'instance.\nRun flopy.model.write() or '
-                      'flopy.model.ModflowDis.write() to write new DIS file.')
-            header += '\n'
-
-            with open(logfile, 'w') as log:
-                log.write(header)
-                a = np.array(l).transpose()
-                for line in a:
-                    log.write(','.join(map(str, line)) + '\n')
-        self.reach_data['k'] = layers
-
-    def get_outlets(self, level=0, verbose=True):
-        """Traces all routing connections from each headwater to the outlet.
-        """
-        txt = ''
-        for per in range(self.nper):
-            if per > 0 > self.dataset_5[per][0]:  # skip stress periods where seg data not defined
-                continue
-            segments = self.segment_data[per].nseg
-            outsegs = self.segment_data[per].outseg
-            '''
-            all_outsegs = np.vstack([segments, outsegs])
-            max_outseg = all_outsegs[-1].max()
-            knt = 1
-            while max_outseg > 0:
-
-                nextlevel = np.array([outsegs[s - 1] if s > 0 and s < 999999 else 0
-                                      for s in all_outsegs[-1]])
-
-                all_outsegs = np.vstack([all_outsegs, nextlevel])
-                max_outseg = nextlevel.max()
-                if max_outseg == 0:
-                    break
-                knt += 1
-                if knt > self.nss:
-                    # subset outsegs map to only include rows with outseg number > 0 in last column
-                    circular_segs = all_outsegs.T[all_outsegs[-1] > 0]
-
-                    # only retain one instance of each outseg number at iteration=nss
-                    vals = []  # append outseg values to vals after they've appeared once
-                    mask = [(True, vals.append(v))[0]
-                            if v not in vals
-                            else False for v in circular_segs[-1]]
-                    circular_segs = circular_segs[:, np.array(mask)]
-
-                    # cull the circular segments array to remove duplicate instances of routing circles
-                    circles = []
-                    duplicates = []
-                    for i in range(np.shape(circular_segs)[0]):
-                        # find where values in the row equal the last value;
-                        # record the index of the second to last instance of last value
-                        repeat_start_ind = np.where(circular_segs[i] == circular_segs[i, -1])[0][-2:][0]
-                        # use that index to slice out the repeated segment sequence
-                        circular_seq = circular_segs[i, repeat_start_ind:].tolist()
-                        # keep track of unique sequences of repeated segments
-                        if set(circular_seq) not in circles:
-                            circles.append(set(circular_seq))
-                            duplicates.append(False)
-                        else:
-                            duplicates.append(True)
-                    circular_segs = circular_segs[~np.array(duplicates), :]
-
-                    txt += '{0} instances where an outlet was not found after {1} consecutive segments!\n' \
-                        .format(len(circular_segs), self.nss)
-                    if level == 1:
-                        txt += '\n'.join([' '.join(map(str, row)) for row in circular_segs]) + '\n'
-                    else:
-                        f = 'circular_routing.csv'
-                        np.savetxt(f, circular_segs, fmt='%d', delimiter=',', header=txt)
-                        txt += 'See {} for details.'.format(f)
-                    if verbose:
-                        print(txt)
-                    break
-            # the array of segment sequence is useful for other other operations,
-            # such as plotting elevation profiles
-            self.outsegs[per] = all_outsegs
-            '''
-            # use graph instead of above loop
-            nrow = len(self.segment_data[per].nseg)
-            ncol = np.max([len(v) if v is not None else 0 for v in self.paths.values()])
-            all_outsegs = np.zeros((nrow, ncol), dtype=int)
-            for i, (k, v) in enumerate(self.paths.items()):
-                if k > 0:
-                    all_outsegs[i, :len(v)] = v
-            all_outsegs.sort(axis=0)
-            self.outsegs[per] = all_outsegs
-            # create a dictionary listing outlets associated with each segment
-            # outlet is the last value in each row of outseg array that is != 0 or 999999
-            #self.outlets[per] = {i + 1: r[(r != 0) & (r != 999999)][-1]
-            #if len(r[(r != 0) & (r != 999999)]) > 0
-            #else i + 1
-            #                     for i, r in enumerate(all_outsegs.T)}
-            self.outlets[per] = {k: self.paths[k][-1] if k in self.paths
-                                 else k for k in self.segment_data[per].nseg}
-        return txt
-
-    def reset_reaches(self):
-        self.reach_data.sort(order=['iseg', 'ireach'])
-        reach_data = self.reach_data
-        segment_data = self.segment_data[0]
-        ireach = []
-        for iseg in segment_data.nseg:
-            nreaches = np.sum(reach_data.iseg == iseg)
-            ireach += list(range(1, nreaches+1))
-        self.reach_data['ireach'] = ireach
-
-    def set_outreaches(self):
-        """Determine the outreach for each SFR reach (requires a reachID column in reach_data).
-        Uses the segment routing specified for the first stress period to route reaches between segments.
-        """
-        self.reach_data.sort(order=['iseg', 'ireach'])
-        self.reset_reaches() # ensure that each segment starts with reach 1
-        rd = self.reach_data
-        outseg = self.graph
-        reach1IDs = dict(zip(rd[rd.ireach == 1].iseg,
-                             rd[rd.ireach == 1].reachID))
-        outreach = []
-        for i in range(len(rd)):
-            # if at the end of reach data or current segment
-            if i + 1 == len(rd) or rd.ireach[i + 1] == 1:
-                nextseg = outseg[rd.iseg[i]]  # get next segment
-                if nextseg > 0:  # current reach is not an outlet
-                    nextrchid = reach1IDs[nextseg]  # get reach 1 of next segment
-                else:
-                    nextrchid = 0
-            else:  # otherwise, it's the next reachID
-                nextrchid = rd.reachID[i + 1]
-            outreach.append(nextrchid)
-        self.reach_data['outreach'] = outreach
-
-    def get_slopes(self, default_slope=0.001, minimum_slope=0.0001, maximum_slope=1.):
-        """Compute slopes by reach using values in strtop (streambed top) and rchlen (reach length)
-        columns of reach_data. The slope for a reach n is computed as strtop(n+1) - strtop(n) / rchlen(n).
-        Slopes for outlet reaches are set equal to a default value (default_slope).
-        Populates the slope column in reach_data.
-        
-        Parameters
-        ----------
-        default_slope : float
-            Slope value applied to outlet reaches (where water leaves the model).
-            Default value is 0.001
-        minimum_slope : float
-            Assigned to reaches with computed slopes less than this value.
-            This ensures that the Manning's equation won't produce unreasonable values of stage
-            (in other words, that stage is consistent with assumption that
-            streamflow is primarily drive by the streambed gradient).
-            Default value is 0.0001.
-        maximum_slope : float
-            Assigned to reaches with computed slopes more than this value.
-            Default value is 1.
-        """
-        # compute outreaches if they aren't there already
-        if np.diff(self.reach_data.outreach).max() == 0:
-            self.set_outreaches()
-        rd = self.reach_data
-        elev = dict(zip(rd.reachID, rd.strtop))
-        dist = dict(zip(rd.reachID, rd.rchlen))
-        dnelev = {rid: elev[rd.outreach[i]] if rd.outreach[i] != 0
-        else -9999 for i, rid in enumerate(rd.reachID)}
-        slopes = np.array([(elev[i] - dnelev[i]) / dist[i] if dnelev[i] != -9999
-                  else default_slope for i in rd.reachID])
-        slopes[slopes < minimum_slope] = minimum_slope
-        slopes[slopes > maximum_slope] = maximum_slope
-        self.reach_data['slope'] = slopes
-
-
-    def get_upsegs(self):
-        """From segment_data, returns nested dict of all upstream segments by segemnt,
-        by stress period.
-
-        Returns
-        -------
-        all_upsegs : dict
-            Nested dictionary of form {stress period: {segment: [list of upsegs]}}
-
-        Notes
-        -----
-        This method will not work if there are instances of circular routing.
-
-        """
-        all_upsegs = {}
-        for per in range(self.nper):
-            if per > 0 > self.dataset_5[per][0]:  # skip stress periods where seg data not defined
-                continue
-            segment_data = self.segment_data[per]
-
-            # make a list of adjacent upsegments keyed to outseg list in Mat2
-            upsegs = {o: segment_data.nseg[segment_data.outseg == o].tolist()
-                      for o in np.unique(segment_data.outseg)}
-
-            outsegs = [k for k in list(upsegs.keys()) if k > 0]  # exclude 0, which is the outlet designator
-
-            # for each outseg key, for each upseg, check for more upsegs, append until headwaters has been reached
-            for outseg in outsegs:
-
-                up = True
-                upsegslist = upsegs[outseg]
-                while up:
-                    added_upsegs = []
-                    for us in upsegslist:
-                        if us in outsegs:
-                            added_upsegs += upsegs[us]
-                    if len(added_upsegs) == 0:
-                        up = False
-                        break
-                    else:
-                        upsegslist = added_upsegs
-                        upsegs[outseg] += added_upsegs
-
-            # the above algorithm is recursive, so lower order streams get duplicated many times
-            # use a set to get unique upsegs
-            all_upsegs[per] = {u: list(set(upsegs[u])) for u in outsegs}
-        return all_upsegs
-
-
-    def renumber_segments(self):
-        """Renumber segments so that segment numbering is continuous and always increases
-        in the downstream direction. This may speed convergence of the NWT solver 
-        in some situations.
-        """
-
-        self.segment_data[0].sort(order='nseg')
-
-        # get renumbering info from per=0
-        nseg = self.segment_data[0].nseg
-        outseg = self.segment_data[0].outseg
-
-        # explicitly fix any gaps in the numbering
-        # (i.e. from removing segments)
-        nseg2 = np.arange(1, len(nseg) + 1)
-        # intermediate mapping that
-        r1 = dict(zip(nseg, nseg2))
-        r1[0] = 0
-        outseg2 = np.array([r1[s] for s in outseg])
-
-        # function re-assigning upseg numbers consecutively at one level relative to outlet(s)
-        # counts down from the number of segments
-        def reassign_upsegs(r, nexts, upsegs):
-            nextupsegs = []
-            for u in upsegs:
-                r[u] = nexts if u > 0 else u  # handle lakes
-                nexts -= 1
-                nextupsegs += list(nseg2[outseg2 == u])
-            return r, nexts, nextupsegs
-
-        ns = len(nseg)
-
-        # start at outlets with nss;
-        # renumber upsegs consecutively at each level
-        # until all headwaters have been reached
-        nexts = ns
-        r2 = {0: 0}
-        nextupsegs = nseg2[outseg2 == 0]
-        for i in range(ns):
-            r2, nexts, nextupsegs = reassign_upsegs(r2, nexts, nextupsegs)
-            if len(nextupsegs) == 0:
-                break
-        # map original segment numbers to new numbers
-        r = {k: r2.get(v, v) for k, v in r1.items()}
-
-        # renumber segments in all stress period data
-        for per in self.segment_data.keys():
-            self.segment_data[per]['nseg'] = [r.get(s, s) for s in self.segment_data[per].nseg]
-            self.segment_data[per]['outseg'] = [r.get(s, s) for s in self.segment_data[per].outseg]
-            self.segment_data[per].sort(order='nseg')
-            inds = (outseg > 0) & (nseg > outseg)
-            assert not np.any(inds)
-            assert len(self.segment_data[per]['nseg']) == self.segment_data[per]['nseg'].max()
-
-        # renumber segments in reach_data
-        self.reach_data['iseg'] = [r.get(s, s) for s in self.reach_data.iseg]
-        self.reach_data.sort(order=['iseg', 'ireach'])
-        self.reach_data['reachID'] = np.arange(1, len(self.reach_data) + 1)
-        self.set_outreaches()  # reset the outreaches to ensure continuity
-
-        # renumber segments in other datasets
-        def renumber_channel_data(d):
-            if d is not None:
-                d2 = {}
-                for k, v in d.items():
-                    d2[k] = {}
-                    for s, vv in v.items():
-                        d2[k][r[s]] = vv
-            else:
-                d2 = None
-            return d2
-
-        self.channel_geometry_data = renumber_channel_data(self.channel_geometry_data)
-        self.channel_flow_data = renumber_channel_data(self.channel_flow_data)
-
-
-    def plot_path(self, start_seg=None, end_seg=0, plot_segment_lines=True):
-        """Plot a profile of streambed elevation and model top 
-        along a path of segments.
-        
-        Parameters
-        ----------
-        start_seg : int
-            Number of first segment in path.
-        end_seg : int
-            Number of last segment in path (defaults to 0/outlet).
-        plot_segment_lines : bool
-            Controls plotting of segment end locations along profile.
-            (default True)
-            
-        Returns
-        -------
-        ax : matplotlib.axes._subplots.AxesSubplot object
-        """
-
-        if not pd:
-            print('This method requires pandas')
-            return
-
-        df = self.df
-        m = self.parent
-        mfunits = m.sr.model_length_units
-
-        to_miles = {'feet': 1/5280., 'meters': 1/(.3048*5280.)}
-
-        # slice the path
-        path = np.array(self.paths[start_seg])
-        endidx = np.where(path == end_seg)[0]
-        endidx = endidx if len(endidx) > 0 else None
-        path = path[:np.squeeze(endidx)]
-        endseg = path
-
-        # get the values
-        groups = df.groupby('iseg')
-        tmp = pd.concat([groups.get_group(s) for s in path])
-        tops = m.dis.top.array[tmp.i, tmp.j]
-        dist = np.cumsum(tmp.rchlen.values) * to_miles.get(mfunits, 1.)
-
-        # segment starts
-        starts = dist[np.where(tmp.ireach.values == 1)[0]]
-
-        fig, ax = plt.subplots(figsize=(11, 8.5))
-        ax.plot(dist, tops, label='Model top')
-        ax.plot(dist, tmp.strtop, label='Streambed top')
-        ax.set_xlabel('Distance along path, in miles')
-        ax.set_ylabel('Elevation, in {}'.format(mfunits))
-        ymin, ymax = ax.get_ylim()
-        plt.autoscale(False)
-
-        if plot_segment_lines: # plot segment ends as vertical lines
-            ax.vlines(x=starts, ymin=ymin, ymax=ymax, lw=.1, alpha=.1,
-                      label='Gray lines indicate\nsegment ends.')
-        ax.legend()
-
-        # plot selected segment numbers along path
-        stride = np.floor(len(dist)/10)
-        stride = 1 if stride < 1 else stride
-        inds = np.arange(0, len(dist), stride, dtype=int)
-        plot_segnumbers = tmp.iseg.values[inds]
-        xlocs = dist[inds]
-        pad = 0.04 * (ymax-ymin)
-        for x, sn in zip(xlocs, plot_segnumbers):
-            ax.text(x, ymin+pad, '{}'.format(sn), va='top')
-        ax.text(xlocs[0], ymin+pad*1.2, 'Segment numbers:', va='bottom', fontweight='bold')
-        ax.text(dist[-1], ymin+pad, '{}'.format(end_seg), ha='center', va='top')
-        return ax
-
-
-    def _get_headwaters(self, per=0):
-        """List all segments that are not outsegs (that do not have any segments upstream).
-
-        Parameters
-        ----------
-        per : int
-            Stress period for which to list headwater segments (default 0)
-
-        Returns
-        -------
-        headwaters : np.ndarray (1-D)
-            One dimmensional array listing all headwater segments.
-        """
-        upsegs = [self.segment_data[per].nseg[self.segment_data[per].outseg == s].tolist()
-                  for s in self.segment_data[0].nseg]
-        return self.segment_data[per].nseg[np.array([i for i, u in enumerate(upsegs) if len(u) == 0])]
-
-    def _interpolate_to_reaches(self, segvar1, segvar2, per=0):
-        """Interpolate values in datasets 6b and 6c to each reach in stream segment
-
-        Parameters
-        ----------
-        segvar1 : str
-            Column/variable name in segment_data array for representing start of segment
-            (e.g. hcond1 for hydraulic conductivity)
-            For segments with icalc=2 (specified channel geometry); if width1 is given,
-            the eigth distance point (XCPT8) from dataset 6d will be used as the stream width.
-            For icalc=3, an abitrary width of 5 is assigned.
-            For icalc=4, the mean value for width given in item 6e is used.
-        segvar2 : str
-            Column/variable name in segment_data array for representing start of segment
-            (e.g. hcond2 for hydraulic conductivity)
-        per : int
-            Stress period with segment data to interpolate
-
-        Returns
-        -------
-        reach_values : 1D array
-            One dimmensional array of interpolated values of same length as reach_data array.
-            For example, hcond1 and hcond2 could be entered as inputs to get values for the
-            strhc1 (hydraulic conductivity) column in reach_data.
-
-        """
-        reach_data = self.reach_data
-        segment_data = self.segment_data[per]
-        segment_data.sort(order='nseg')
-        reach_data.sort(order=['iseg', 'ireach'])
-        reach_values = []
-        for seg in segment_data.nseg:
-            reaches = reach_data[reach_data.iseg == seg]
-            dist = np.cumsum(reaches.rchlen) - 0.5 * reaches.rchlen
-            icalc = segment_data.icalc[segment_data.nseg == seg]
-            if 'width' in segvar1 and icalc == 2:  # get width from channel cross section length
-                channel_geometry_data = self.channel_geometry_data[per]
-                reach_values += list(np.ones(len(reaches)) * channel_geometry_data[seg][0][-1])
-            elif 'width' in segvar1 and icalc == 3:  # assign arbitrary width since width is based on flow
-                reach_values += list(np.ones(len(reaches)) * 5)
-            elif 'width' in segvar1 and icalc == 4:  # assume width to be mean from streamflow width/flow table
-                channel_flow_data = self.channel_flow_data[per]
-                reach_values += list(np.ones(len(reaches)) * np.mean(channel_flow_data[seg][2]))
-            else:
-                fp = [segment_data[segment_data['nseg'] == seg][segvar1][0],
-                      segment_data[segment_data['nseg'] == seg][segvar2][0]]
-                xp = [dist[0], dist[-1]]
-                reach_values += np.interp(dist, xp, fp).tolist()
-        return np.array(reach_values)
-
-    def _write_1c(self, f_sfr):
-
-        # NSTRM NSS NSFRPAR NPARSEG CONST DLEAK ipakcb  ISTCB2
-        # [ISFROPT] [NSTRAIL] [ISUZN] [NSFRSETS] [IRTFLG] [NUMTIM] [WEIGHT] [FLWTOL]
-        f_sfr.write('{:.0f} {:.0f} {:.0f} {:.0f} {:.8f} {:.8f} {:.0f} {:.0f} '
-                    .format(self.nstrm, self.nss, self.nsfrpar, self.nparseg,
-                            self.const, self.dleak, self.ipakcb, self.istcb2))
-        if self.reachinput:
-            self.nstrm = abs(self.nstrm)  # see explanation for dataset 1c in online guide
-            f_sfr.write('{:.0f} '.format(self.isfropt))
-            if self.isfropt > 1:
-                f_sfr.write('{:.0f} {:.0f} {:.0f} '.format(self.nstrail,
-                                                           self.isuzn,
-                                                           self.nsfrsets))
-        if self.nstrm < 0:
-            f_sfr.write('{:.0f} {:.0f} {:.0f} {:.0f} '.format(self.isfropt,
-                                                              self.nstrail,
-                                                              self.isuzn,
-                                                              self.nsfrsets))
-        if self.nstrm < 0 or self.transroute:
-            f_sfr.write('{:.0f} '.format(self.irtflag))
-            if self.irtflag < 0:
-                f_sfr.write('{:.0f} {:.8f} {:.8f} '.format(self.numtim,
-                                                           self.weight,
-                                                           self.flwtol))
-        f_sfr.write('\n')
-
-    def _write_reach_data(self, f_sfr):
-
-        # Write the recarray (data) to the file (or file handle) f
-        assert isinstance(self.reach_data, np.recarray), "MfList.__tofile() data arg " + \
-                                                         "not a recarray"
-
-        # decide which columns to write
-        # columns = self._get_item2_names()
-        columns = _get_item2_names(self.nstrm, self.reachinput, self.isfropt,
-                                   structured=self.parent.structured)
-
-        # Add one to the kij indices
-        # names = self.reach_data.dtype.names
-        # lnames = []
-        # [lnames.append(name.lower()) for name in names]
-        # --make copy of data for multiple calls
-        d = np.recarray.copy(self.reach_data[columns])
-        for idx in ['k', 'i', 'j', 'node']:
-            if (idx in columns):
-                d[idx] += 1
-        formats = _fmt_string(d)[:-1] + '\n'
-        for i in range(len(d)):
-            f_sfr.write(formats.format(*d[i]))
-
-    def _write_segment_data(self, i, j, f_sfr):
-        cols = ['nseg', 'icalc', 'outseg', 'iupseg', 'iprior', 'nstrpts', 'flow', 'runoff',
-                'etsw', 'pptsw', 'roughch', 'roughbk', 'cdpth', 'fdpth', 'awdth', 'bwdth']
-        fmts = _fmt_string_list(self.segment_data[i][cols].copy()[j])
-
-        nseg, icalc, outseg, iupseg, iprior, nstrpts, flow, runoff, etsw, \
-        pptsw, roughch, roughbk, cdpth, fdpth, awdth, bwdth = \
-            [0 if v == self.default_value else v for v in self.segment_data[i][cols].copy()[j]]
-
-        f_sfr.write(' '.join(fmts[0:4]).format(nseg, icalc, outseg, iupseg) + ' ')
-
-        if iupseg > 0:
-            f_sfr.write(fmts[4].format(iprior) + ' ')
-        if icalc == 4:
-            f_sfr.write(fmts[5].format(nstrpts) + ' ')
-
-        f_sfr.write(' '.join(fmts[6:10]).format(flow, runoff, etsw, pptsw) + ' ')
-
-        if icalc in [1, 2]:
-            f_sfr.write(fmts[10].format(roughch) + ' ')
-        if icalc == 2:
-            f_sfr.write(fmts[11].format(roughbk) + ' ')
-
-        if icalc == 3:
-            f_sfr.write(' '.join(fmts[12:16]).format(cdpth, fdpth, awdth, bwdth) + ' ')
-        f_sfr.write('\n')
-
-        self._write_6bc(i, j, f_sfr, cols=['hcond1', 'thickm1', 'elevup', 'width1', 'depth1', 'thts1', 'thti1',
-                                           'eps1', 'uhc1'])
-        self._write_6bc(i, j, f_sfr, cols=['hcond2', 'thickm2', 'elevdn', 'width2', 'depth2', 'thts2', 'thti2',
-                                           'eps2', 'uhc2'])
-
-    def _write_6bc(self, i, j, f_sfr, cols=[]):
-
-        icalc = self.segment_data[i][j][1]
-        fmts = _fmt_string_list(self.segment_data[i][cols].copy()[j])
-        hcond, thickm, elevupdn, width, depth, thts, thti, eps, uhc = \
-            [0 if v == self.default_value else v for v in self.segment_data[i][cols].copy()[j]]
-
-        if self.isfropt in [0, 4, 5] and icalc <= 0:
-            f_sfr.write(' '.join(fmts[0:5]).format(hcond, thickm, elevupdn, width, depth) + ' ')
-
-        elif self.isfropt in [0, 4, 5] and icalc == 1:
-            f_sfr.write(fmts[0].format(hcond) + ' ')
-
-            if i == 0:
-                f_sfr.write(' '.join(fmts[1:4]).format(thickm, elevupdn, width) + ' ')
-                if self.isfropt in [4, 5]:
-                    f_sfr.write(' '.join(fmts[5:8]).format(thts, thti, eps) + ' ')
-
-                if self.isfropt == 5:
-                    f_sfr.write(fmts[8].format(uhc) + ' ')
-                    
-            elif i > 0 and self.isfropt == 0:
-                f_sfr.write(' '.join(fmts[1:4]).format(thickm, elevupdn, width) + ' ')
-
-        elif self.isfropt in [0, 4, 5] and icalc >= 2:
-            f_sfr.write(fmts[0].format(hcond) + ' ')
-
-            if self.isfropt in [4, 5] and i > 0 and icalc == 2:
-                pass
-            else:
-                f_sfr.write(' '.join(fmts[1:3]).format(thickm, elevupdn) + ' ')
-
-                if self.isfropt in [4, 5] and icalc == 2 and i == 0:
-                    f_sfr.write(' '.join(fmts[3:6]).format(thts, thti, eps) + ' ')
-
-                    if self.isfropt == 5:
-                        f_sfr.write(fmts[8].format(uhc) + ' ')
-                else:
-                    pass
-        elif self.isfropt == 1 and icalc <= 1:
-            f_sfr.write(fmts[3].format(width) + ' ')
-            if icalc <= 0:
-                f_sfr.write(fmts[4].format(depth) + ' ')
-        elif self.isfropt in [2, 3] and icalc <= 1:
-            if i > 0:
-                pass
-            else:
-                f_sfr.write(fmts[3].format(width) + ' ')
-                if icalc <= 0:
-                    f_sfr.write(fmts[4].format(depth) + ' ')
-        else:
-            pass
-        f_sfr.write('\n')
-
-
-        # def plot(self,  **kwargs):
-        # return super(ModflowSfr2, self).plot(**kwargs)
-
-    def write_file(self, filename=None):
-        """
-        Write the package file.
-
-        Returns
-        -------
-        None
-
-        """
-
-        # tabfiles = False
-        # tabfiles_dict = {}
-        # transroute = False
-        # reachinput = False
-        if filename is not None:
-            self.fn_path = filename
-
-        f_sfr = open(self.fn_path, 'w')
-
-        # Item 0 -- header
-        f_sfr.write('{0}\n'.format(self.heading))
-
-        # Item 1
-        if self.reachinput:
-            """
-            When REACHINPUT is specified, variable ISFROPT is read in data set 1c.
-            ISFROPT can be used to change the default format for entering reach and segment data
-            or to specify that unsaturated flow beneath streams will be simulated.
-            """
-            f_sfr.write('reachinput ')
-        if self.transroute:
-            """When TRANSROUTE is specified, optional variables IRTFLG, NUMTIM, WEIGHT, and FLWTOL
-            also must be specified in Item 1c.
-            """
-            f_sfr.write('transroute')
-        if self.transroute or self.reachinput:
-            f_sfr.write('\n')
-        if self.tabfiles:
-            """
-            tabfiles
-            An optional character variable that is a flag to indicate that inflows to one or more stream
-            segments will be specified with tabular inflow files.
-            numtab
-            An integer value equal to the number of tabular inflow files that will be read if TABFILES
-            is specified. A separate input file is required for each segment that receives specified inflow.
-            Thus, the maximum value of NUMTAB that can be specified is equal to the total number of
-            segments specified in Item 1c with variables NSS. The name (Fname) and unit number (Nunit)
-            of each tabular file must be specified in the MODFLOW-2005 Name File using tile type (Ftype) DATA.
-            maxval
-
-            """
-            f_sfr.write('{} {} {}\n'.format(self.tabfiles, self.numtab, self.maxval))
-
-        self._write_1c(f_sfr)
-
-        # item 2
-        self._write_reach_data(f_sfr)
-
-        # items 3 and 4 are skipped (parameters not supported)
-
-        for i in range(0, self.nper):
-
-            # item 5
-            itmp = self.dataset_5[i][0]
-            f_sfr.write(' '.join(map(str, self.dataset_5[i])) + '\n')
-            if itmp > 0:
-
-                # Item 6
-                for j in range(itmp):
-
-                    # write datasets 6a, 6b and 6c
-                    self._write_segment_data(i, j, f_sfr)
-
-                    icalc = self.segment_data[i].icalc[j]
-                    if icalc == 2:
-                        if i == 0 or self.nstrm > 0 and not self.reachinput:  # or isfropt <= 1:
-                            for k in range(2):
-                                for d in self.channel_geometry_data[i][j + 1][k]:
-                                    f_sfr.write('{:.2f} '.format(d))
-                                f_sfr.write('\n')
-
-                    if icalc == 4:
-                        # nstrpts = self.segment_data[i][j][5]
-                        for k in range(3):
-                            for d in self.channel_flow_data[i][j + 1][k]:
-                                f_sfr.write('{:.2f} '.format(d))
-                            f_sfr.write('\n')
-            if self.tabfiles and i == 0:
-                for j in sorted(self.tabfiles_dict.keys()):
-                    f_sfr.write('{:.0f} {:.0f} {:.0f}\n'.format(j,
-                                                                self.tabfiles_dict[j]['numval'],
-                                                                self.tabfiles_dict[j]['inuit']))
-            else:
-                continue
-        f_sfr.close()
-
-    def export(self, f, **kwargs):
-        if isinstance(f, str) and f.lower().endswith(".shp"):
-            from flopy.utils.geometry import Polygon, LineString
-            from flopy.export.shapefile_utils import recarray2shp
-            verts = self.parent.sr.get_vertices(self.reach_data.i, self.reach_data.j)
-            geoms = [Polygon(v) for v in verts]
-            recarray2shp(self.reach_data, geoms, shpname=f, **kwargs)
-        else:
-            from flopy import export
-            return export.utils.package_helper(f, self, **kwargs)
-
-    def export_linkages(self, f, **kwargs):
-        """Export linework shapefile showing all routing connections between SFR reaches.
-        A length field containing the distance between connected reaches
-        can be used to filter for the longest connections in a GIS.
-        """
-        from flopy.utils.geometry import LineString
-        from flopy.export.shapefile_utils import recarray2shp
-        rd = self.reach_data.copy()
-        m = self.parent
-        rd.sort(order=['reachID'])
-
-        # get the cell centers for each reach
-        x0 = m.sr.xcentergrid[rd.i, rd.j]
-        y0 = m.sr.ycentergrid[rd.i, rd.j]
-        loc = dict(zip(rd.reachID, zip(x0, y0)))
-
-        # make lines of the reach connections between cell centers
-        geoms = []
-        lengths = []
-        for r in rd.reachID:
-            x0, y0 = loc[r]
-            outreach = rd.outreach[r - 1]
-            if outreach == 0:
-                x1, y1 = x0, y0
-            else:
-                x1, y1 = loc[outreach]
-            geoms.append(LineString([(x0, y0), (x1, y1)]))
-            lengths.append(np.sqrt((x1 - x0) ** 2 + (y1 - y0) ** 2))
-        lengths = np.array(lengths)
-
-        # append connection lengths for filtering in GIS
-        rd = recfunctions.append_fields(rd,
-                                        names=['length'],
-                                        data=[lengths],
-                                        usemask=False,
-                                        asrecarray=True)
-        recarray2shp(rd, geoms, f, **kwargs)
-
-    def export_outlets(self, f, **kwargs):
-        """Export point shapefile showing locations where streamflow is leaving
-        the model (outset=0).
-        """
-        from flopy.utils.geometry import Point
-        from flopy.export.shapefile_utils import recarray2shp
-        rd = self.reach_data
-        if np.min(rd.outreach) == np.max(rd.outreach):
-            self.set_outreaches()
-        rd = self.reach_data[self.reach_data.outreach == 0].copy()
-        m = self.parent
-        rd.sort(order=['iseg', 'ireach'])
-
-        # get the cell centers for each reach
-        x0 = m.sr.xcentergrid[rd.i, rd.j]
-        y0 = m.sr.ycentergrid[rd.i, rd.j]
-        geoms = [Point(x, y) for x, y in zip(x0, y0)]
-        recarray2shp(rd, geoms, f, **kwargs)
-
-    @staticmethod
-    def ftype():
-        return 'SFR'
-
-
-    @staticmethod
-    def defaultunit():
-        return 17
-
-
-class check:
-    """
-    Check SFR2 package for common errors
-
-    Parameters
-    ----------
-    sfrpackage : object
-        Instance of Flopy ModflowSfr2 class.
-    verbose : bool
-        Boolean flag used to determine if check method results are
-        written to the screen
-    level : int
-        Check method analysis level. If level=0, summary checks are
-        performed. If level=1, full checks are performed.
-
-    Notes
-    -----
-
-    Daniel Feinstein's top 10 SFR problems (7/16/2014):
-    1) cell gaps btw adjacent reaches in a single segment
-    2) cell gaps btw routed segments. possibly because of re-entry problems at domain edge
-    3) adjacent reaches with STOP sloping the wrong way
-    4) routed segments with end/start sloping the wrong way
-    5) STOP>TOP1 violations, i.e.,floaters
-    6) STOP<<TOP1 violations, i.e., exaggerated incisions
-    7) segments that end within one diagonal cell distance from another segment, inviting linkage
-    8) circular routing of segments
-    9) multiple reaches with non-zero conductance in a single cell
-    10) reaches in inactive cells
-
-    Also after running the model they will want to check for backwater effects.
-    """
-
-    def __init__(self, sfrpackage, verbose=True, level=1):
-        self.sfr = copy.copy(sfrpackage)
-        self.sr = self.sfr.parent.sr
-        self.reach_data = sfrpackage.reach_data
-        self.segment_data = sfrpackage.segment_data
-        self.verbose = verbose
-        self.level = level
-        self.passed = []
-        self.warnings = []
-        self.errors = []
-        self.txt = '\n{} ERRORS:\n'.format(self.sfr.name[0])
-        self.summary_array = None
-
-    def _boolean_compare(self, array, col1, col2,
-                         level0txt='{} violations encountered.',
-                         level1txt='Violations:',
-                         sort_ascending=True, print_delimiter=' '):
-        """Compare two columns in a record array. For each row,
-        tests if value in col1 is greater than col2. If any values
-        in col1 are > col2, subsets array to only include rows where
-        col1 is greater. Creates another column with differences
-        (col1-col2), and prints the array sorted by the differences
-        column (diff).
-
-        Parameters
-        ----------
-        array : record array
-            Array with columns to compare.
-        col1 : string
-            Column name in array.
-        col2 : string
-            Column name in array.
-        sort_ascending : T/F; default True
-            If True, printed array will be sorted by differences in
-            ascending order.
-        print_delimiter : str
-            Delimiter for printed array.
-
-        Returns
-        -------
-        txt : str
-            Error messages and printed array (if .level attribute of
-            checker is set to 1). Returns an empty string if no
-            values in col1 are greater than col2.
-
-        Notes
-        -----
-        info about appending to record arrays (views vs. copies and upcoming changes to numpy):
-        http://stackoverflow.com/questions/22865877/how-do-i-write-to-multiple-fields-of-a-structured-array
-        """
-        txt = ''
-        array = array.copy()
-        if isinstance(col1, np.ndarray):
-            array = recfunctions.append_fields(array, names='tmp1', data=col1,
-                                               asrecarray=True)
-            col1 = 'tmp1'
-        if isinstance(col2, np.ndarray):
-            array = recfunctions.append_fields(array, names='tmp2', data=col2,
-                                               asrecarray=True)
-            col2 = 'tmp2'
-        if isinstance(col1, tuple):
-            array = recfunctions.append_fields(array, names=col1[0], data=col1[1],
-                                               asrecarray=True)
-            col1 = col1[0]
-        if isinstance(col2, tuple):
-            array = recfunctions.append_fields(array, names=col2[0], data=col2[1],
-                                               asrecarray=True)
-            col2 = col2[0]
-
-        failed = array[col1] > array[col2]
-        if np.any(failed):
-            failed_info = array[failed].copy()
-            txt += level0txt.format(len(failed_info)) + '\n'
-            if self.level == 1:
-                diff = failed_info[col2] - failed_info[col1]
-                cols = [c for c in failed_info.dtype.names if failed_info[c].sum() != 0
-                        and c != 'diff'
-                        and 'tmp' not in c]
-                # currently failed_info[cols] results in a warning. Not sure
-                # how to do this properly with a recarray.
-                failed_info = recfunctions.append_fields(failed_info[cols].copy(),
-                                                         names='diff',
-                                                         data=diff,
-                                                         asrecarray=True)
-                failed_info.sort(order='diff', axis=0)
-                if not sort_ascending:
-                    failed_info = failed_info[::-1]
-                txt += level1txt + '\n'
-                txt += _print_rec_array(failed_info, delimiter=print_delimiter)
-            txt += '\n'
-        return txt
-
-    def _txt_footer(self, headertxt, txt, testname, passed=False, warning=True):
-        if len(txt) == 0 or passed:
-            txt += 'passed.'
-            self.passed.append(testname)
-        elif warning:
-            self.warnings.append(testname)
-        else:
-            self.errors.append(testname)
-        if self.verbose:
-            print(txt + '\n')
-        self.txt += headertxt + txt + '\n'
-
-    def for_nans(self):
-        """Check for nans in reach or segment data"""
-        headertxt = 'Checking for nan values...\n'
-        txt = ''
-        passed = False
-        isnan = np.any(np.isnan(np.array(self.reach_data.tolist())), axis=1)
-        nanreaches = self.reach_data[isnan]
-        if np.any(isnan):
-            txt += 'Found {} reachs with nans:\n'.format(len(nanreaches))
-            if self.level == 1:
-                txt += _print_rec_array(nanreaches, delimiter=' ')
-        for per, sd in self.segment_data.items():
-            isnan = np.any(np.isnan(np.array(sd.tolist())), axis=1)
-            nansd = sd[isnan]
-            if np.any(isnan):
-                txt += 'Per {}: found {} segments with nans:\n'.format(per, len(nanreaches))
-                if self.level == 1:
-                    txt += _print_rec_array(nansd, delimiter=' ')
-        if len(txt) == 0:
-            passed = True
-        self._txt_footer(headertxt, txt, 'nan values', passed)
-
-    def run_all(self):
-        return self.sfr.check()
-
-    def numbering(self):
-        """checks for continuity in segment and reach numbering
-        """
-
-        headertxt = 'Checking for continuity in segment and reach numbering...\n'
-        if self.verbose:
-            print(headertxt.strip())
-        txt = ''
-        passed = False
-
-        sd = self.segment_data[0]
-        # check segment numbering
-        txt += _check_numbers(self.sfr.nss,
-                              sd['nseg'],
-                              level=self.level,
-                              datatype='segment')
-
-        # check reach numbering
-        for segment in np.arange(1, self.sfr.nss + 1):
-            reaches = self.reach_data.ireach[self.reach_data.iseg == segment]
-            t = _check_numbers(len(reaches),
-                               reaches,
-                               level=self.level,
-                               datatype='reach')
-            if len(t) > 0:
-                txt += 'Segment {} has {}'.format(segment, t)
-        if txt == '':
-            passed = True
-        self._txt_footer(headertxt, txt, 'continuity in segment and reach numbering', passed, warning=False)
-
-        headertxt = 'Checking for increasing segment numbers in downstream direction...\n'
-        txt = ''
-        passed = False
-        if self.verbose:
-            print(headertxt.strip())
-        #for per, segment_data in self.segment_data.items():
-
-        inds = (sd.outseg < sd.nseg) & (sd.outseg != 0)
-
-<<<<<<< HEAD
-        if len(txt) == 0 and np.any(inds):
-            decreases = sd[['nseg', 'outseg']][inds].copy()
-            txt += 'Found segment numbers decreasing in the downstream direction.\n'.format(len(decreases))
-            txt += 'MODFLOW will run but convergence may be slowed:\n'
-            if self.level == 1:
-                txt += 'nseg outseg\n'
-                t = ''
-                for ns, os in decreases:
-                    t += '{} {}\n'.format(ns, os)
-                txt += t#'\n'.join(textwrap.wrap(t, width=10))
-=======
-            if len(txt) == 0 and np.any(inds):
-                decreases = segment_data[['nseg', 'outseg']][inds].copy()
-                txt += 'Found segment numbers decreasing in the downstream direction.\n'.format(len(decreases))
-                txt += 'MODFLOW will run but convergence may be slowed:\n'
-                if self.level == 1:
-                    txt += 'per nseg outseg\n'
-                    t = ''
-                    for ns, os in decreases:
-                        t += '{} {} {}\n'.format(per, ns, os)
-                    txt += t#'\n'.join(textwrap.wrap(t, width=10))
->>>>>>> 27fca0e6
-        if len(t) == 0:
-                passed = True
-        self._txt_footer(headertxt, txt, 'segment numbering order', passed)
-
-    def routing(self):
-        """checks for breaks in routing and does comprehensive check for circular routing
-        """
-        headertxt = 'Checking for circular routing...\n'
-        txt = ''
-        if self.verbose:
-            print(headertxt.strip())
-
-        #txt += self.sfr.get_outlets(level=self.level, verbose=False)  # will print twice if verbose=True
-        # simpler check method using paths from routing graph
-        circular_segs = [k for k, v in self.sfr.paths.items() if v is None]
-        if len(circular_segs) > 0:
-            txt += '{0} instances where an outlet was not found after {1} consecutive segments!\n' \
-                .format(len(circular_segs), self.sfr.nss)
-            if self.level == 1:
-                txt += ' '.join(map(str, circular_segs)) + '\n'
-            else:
-                f = 'circular_routing.csv'
-                np.savetxt(f, circular_segs, fmt='%d', delimiter=',', header=txt)
-                txt += 'See {} for details.'.format(f)
-            if self.verbose:
-                print(txt)
-        self._txt_footer(headertxt, txt, 'circular routing', warning=False)
-
-        # check reach connections for proximity
-        rd = self.sfr.reach_data
-        rd.sort(order=['reachID'])
-        x0 = self.sr.xcentergrid[rd.i, rd.j]
-        y0 = self.sr.ycentergrid[rd.i, rd.j]
-        loc = dict(zip(rd.reachID, zip(x0, y0)))
-
-        # compute distances between node centers of connected reaches
-        headertxt = 'Checking reach connections for proximity...\n'
-        txt = ''
-        if self.verbose:
-            print(headertxt.strip())
-        dist = []
-        for r in rd.reachID:
-            x0, y0 = loc[r]
-            outreach = rd.outreach[r - 1]
-            if outreach == 0:
-                dist.append(0)
-            else:
-                x1, y1 = loc[outreach]
-                dist.append(np.sqrt((x1 - x0) ** 2 + (y1 - y0) ** 2))
-        dist = np.array(dist)
-
-        # compute max width of reach nodes (hypotenuse for rectangular nodes)
-        dx = (self.sr.delr * self.sr.length_multiplier)[rd.j]
-        dy = (self.sr.delc * self.sr.length_multiplier)[rd.i]
-        hyp = np.sqrt(dx ** 2 + dy ** 2)
-
-        # breaks are when the connection distance is greater than
-        # max node with * a tolerance
-        # 1.25 * hyp is greater than distance of two diagonally adjacent nodes
-        # where one is 1.5x larger than the other
-        breaks = np.where(dist > hyp * 1.25)
-        breaks_reach_data = rd[breaks]
-        segments_with_breaks = set(breaks_reach_data.iseg)
-        if len(breaks) > 0:
-            txt += '{0} segments with non-adjacent reaches found.\n'.format(len(segments_with_breaks))
-            if self.level == 1:
-                txt += 'At segments:\n'
-                txt += ' '.join(map(str, segments_with_breaks)) + '\n'
-            else:
-                f = 'reach_connection_gaps.csv'
-                rd.tofile(f, sep='\t')
-                txt += 'See {} for details.'.format(f)
-            if self.verbose:
-                print(txt)
-        self._txt_footer(headertxt, txt, 'reach connections', warning=False)
-
-    def overlapping_conductance(self, tol=1e-6):
-        """checks for multiple SFR reaches in one cell; and whether more than one reach has Cond > 0
-        """
-        headertxt = 'Checking for model cells with multiple non-zero SFR conductances...\n'
-        txt = ''
-        if self.verbose:
-            print(headertxt.strip())
-
-        # make nreach vectors of each conductance parameter
-        reach_data = self.reach_data.copy()
-        # if no dis file was supplied, can't compute node numbers
-        # make nodes based on unique row, col pairs
-        #if np.diff(reach_data.node).max() == 0:
-        # always use unique rc, since flopy assigns nodes by k, i, j
-        uniquerc = {}
-        for i, (r, c) in enumerate(reach_data[['i', 'j']].copy()):
-            if (r, c) not in uniquerc:
-                uniquerc[(r, c)] = i + 1
-        reach_data['node'] = [uniquerc[(r, c)] for r, c in reach_data[['i', 'j']].copy()]
-
-        K = reach_data.strhc1
-        if K.max() == 0:
-            K = self.sfr._interpolate_to_reaches('hcond1', 'hcond2')
-        b = reach_data.strthick
-        if b.max() == 0:
-            b = self.sfr._interpolate_to_reaches('thickm1', 'thickm2')
-        L = reach_data.rchlen
-        w = self.sfr._interpolate_to_reaches('width1', 'width2')
-
-        # Calculate SFR conductance for each reach
-        Cond = K * w * L / b
-
-        shared_cells = _get_duplicates(reach_data.node)
-
-        nodes_with_multiple_conductance = set()
-        for node in shared_cells:
-
-            # select the collocated reaches for this cell
-            conductances = Cond[reach_data.node == node].copy()
-            conductances.sort()
-
-            # list nodes with multiple non-zero SFR reach conductances
-            if conductances[0] / conductances[-1] > tol:
-                nodes_with_multiple_conductance.update({node})
-
-        if len(nodes_with_multiple_conductance) > 0:
-            txt += '{} model cells with multiple non-zero SFR conductances found.\n' \
-                   'This may lead to circular routing between collocated reaches.\n' \
-                .format(len(nodes_with_multiple_conductance))
-            if self.level == 1:
-                txt += 'Nodes with overlapping conductances:\n'
-
-                reach_data['strthick'] = b
-                reach_data['strhc1'] = K
-
-                cols = [c for c in reach_data.dtype.names if c in \
-                        ['k', 'i', 'j', 'iseg', 'ireach', 'rchlen', 'strthick', 'strhc1', 'width', 'conductance']]
-
-                reach_data = recfunctions.append_fields(reach_data,
-                                                        names=['width', 'conductance'],
-                                                        data=[w, Cond],
-                                                        usemask=False,
-                                                        asrecarray=True)
-                has_multiple = np.array([True if n in nodes_with_multiple_conductance
-                                         else False for n in reach_data.node])
-                reach_data = reach_data[has_multiple].copy()
-                reach_data = reach_data[cols].copy()
-                txt += _print_rec_array(reach_data, delimiter='\t')
-
-        self._txt_footer(headertxt, txt, 'overlapping conductance')
-
-    def elevations(self, min_strtop=-10, max_strtop=15000):
-        """checks streambed elevations for downstream rises and inconsistencies with model grid
-        """
-        headertxt = 'Checking for streambed tops of less than {}...\n'.format(min_strtop)
-        txt = ''
-        if self.verbose:
-            print(headertxt.strip())
-
-        passed = False
-        if self.sfr.isfropt in [1, 2, 3]:
-            if np.diff(self.reach_data.strtop).max() == 0:
-                txt += 'isfropt setting of 1,2 or 3 requries strtop information!\n'
-            else:
-                is_less = self.reach_data.strtop < min_strtop
-                if np.any(is_less):
-                    below_minimum = self.reach_data[is_less]
-                    txt += '{} instances of streambed top below minimum found.\n'.format(len(below_minimum))
-                    if self.level == 1:
-                        txt += 'Reaches with low strtop:\n'
-                        txt += _print_rec_array(below_minimum, delimiter='\t')
-                if len(txt) == 0:
-                    passed = True
-        else:
-            txt += 'strtop not specified for isfropt={}\n'.format(self.sfr.isfropt)
-            passed = True
-        self._txt_footer(headertxt, txt, 'minimum streambed top', passed)
-
-        headertxt = 'Checking for streambed tops of greater than {}...\n'.format(max_strtop)
-        txt = ''
-        if self.verbose:
-            print(headertxt.strip())
-
-        passed = False
-        if self.sfr.isfropt in [1, 2, 3]:
-            if np.diff(self.reach_data.strtop).max() == 0:
-                txt += 'isfropt setting of 1,2 or 3 requries strtop information!\n'
-            else:
-                is_greater = self.reach_data.strtop > max_strtop
-                if np.any(is_greater):
-                    above_max = self.reach_data[is_greater]
-                    txt += '{} instances of streambed top above the maximum found.\n'.format(len(above_max))
-                    if self.level == 1:
-                        txt += 'Reaches with high strtop:\n'
-                        txt += _print_rec_array(above_max, delimiter='\t')
-                if len(txt) == 0:
-                    passed = True
-        else:
-            txt += 'strtop not specified for isfropt={}\n'.format(self.sfr.isfropt)
-            passed = True
-        self._txt_footer(headertxt, txt, 'maximum streambed top', passed)
-
-
-        headertxt = 'Checking segment_data for downstream rises in streambed elevation...\n'
-        txt = ''
-        if self.verbose:
-            print(headertxt.strip())
-
-        # decide whether to check elevup and elevdn from items 6b/c
-        # (see online guide to SFR input; Data Set 6b description)
-        passed = False
-        if self.sfr.isfropt in [0, 4, 5]:
-            pers = sorted(self.segment_data.keys())
-            for per in pers:
-                segment_data = self.segment_data[per][self.segment_data[per].elevup > -999999]
-
-                # enforce consecutive increasing segment numbers (for indexing)
-                segment_data.sort(order='nseg')
-                t = _check_numbers(len(segment_data), segment_data.nseg, level=1, datatype='Segment')
-                if len(t) > 0:
-                    raise Exception('Elevation check requires consecutive segment numbering.')
-
-                # first check for segments where elevdn > elevup
-                d_elev = segment_data.elevdn - segment_data.elevup
-                segment_data = recfunctions.append_fields(segment_data, names='d_elev', data=d_elev,
-                                                          asrecarray=True)
-                txt += self._boolean_compare(segment_data[['nseg', 'outseg', 'elevup', 'elevdn',
-                                                           'd_elev']].copy(),
-                                             col1='d_elev', col2=np.zeros(len(segment_data)),
-                                             level0txt='Stress Period {}: '.format(per + 1) + \
-                                                       '{} segments encountered with elevdn > elevup.',
-                                             level1txt='Backwards segments:',
-                                             )
-
-                # next check for rises between segments
-                non_outlets = segment_data.outseg > 0
-                non_outlets_seg_data = segment_data[non_outlets]  # lake outsegs are < 0
-                outseg_elevup = np.array([segment_data.elevup[o - 1] for o in segment_data.outseg if o > 0])
-                d_elev2 = outseg_elevup - segment_data.elevdn[non_outlets]
-                non_outlets_seg_data = recfunctions.append_fields(non_outlets_seg_data,
-                                                                  names=['outseg_elevup', 'd_elev2'],
-                                                                  data=[outseg_elevup, d_elev2],
-                                                                  asrecarray=True)
-
-                txt += self._boolean_compare(non_outlets_seg_data[['nseg', 'outseg', 'elevdn',
-                                                                   'outseg_elevup', 'd_elev2']].copy(),
-                                             col1='d_elev2', col2=np.zeros(len(non_outlets_seg_data)),
-                                             level0txt='Stress Period {}: '.format(per + 1) + \
-                                                       '{} segments encountered with segments encountered ' \
-                                                       'with outseg elevup > elevdn.',
-                                             level1txt='Backwards segment connections:',
-                                             )
-
-            if len(txt) == 0:
-                passed = True
-        else:
-            txt += 'Segment elevup and elevdn not specified for nstrm={} and isfropt={}\n' \
-                .format(self.sfr.nstrm, self.sfr.isfropt)
-            passed = True
-        self._txt_footer(headertxt, txt, 'segment elevations', passed)
-
-        headertxt = 'Checking reach_data for downstream rises in streambed elevation...\n'
-        txt = ''
-        if self.verbose:
-            print(headertxt.strip())
-        passed = False
-        if self.sfr.nstrm < 0 or self.sfr.reachinput and self.sfr.isfropt in [1, 2, 3]:  # see SFR input instructions
-
-            # compute outreaches if they aren't there already
-            if np.diff(self.sfr.reach_data.outreach).max() == 0:
-                self.sfr.set_outreaches()
-
-            # compute changes in elevation
-            rd = self.reach_data.copy()
-            elev = dict(zip(rd.reachID, rd.strtop))
-            dnelev = {rid: elev[rd.outreach[i]] if rd.outreach[i] != 0
-                      else -9999 for i, rid in enumerate(rd.reachID)}
-            strtopdn = np.array([dnelev[r] for r in rd.reachID])
-            diffs = np.array([(dnelev[i] - elev[i]) if dnelev[i] != -9999
-                               else -.001 for i in rd.reachID])
-
-            reach_data = self.sfr.reach_data  # inconsistent with other checks that work with
-            # reach_data attribute of check class. Want to have get_outreaches as a method of sfr class
-            # (for other uses). Not sure if other check methods should also copy reach_data directly from
-            # SFR package instance for consistency.
-
-            # use outreach values to get downstream elevations
-            #non_outlets = reach_data[reach_data.outreach != 0]
-            #outreach_elevdn = np.array([reach_data.strtop[o - 1] for o in reach_data.outreach])
-            #d_strtop = outreach_elevdn[reach_data.outreach != 0] - non_outlets.strtop
-            rd = recfunctions.append_fields(rd, names=['strtopdn', 'd_strtop'],
-                                                data=[strtopdn, diffs],
-                                                asrecarray=True)
-
-            txt += self._boolean_compare(rd[['k', 'i', 'j', 'iseg', 'ireach',
-                                         'strtop', 'strtopdn', 'd_strtop', 'reachID']].copy(),
-                                         col1='d_strtop', col2=np.zeros(len(rd)),
-                                         level0txt='{} reaches encountered with strtop < strtop of downstream reach.',
-                                         level1txt='Elevation rises:',
-                                         )
-            if len(txt) == 0:
-                passed = True
-        else:
-            txt += 'Reach strtop not specified for nstrm={}, reachinput={} and isfropt={}\n' \
-                .format(self.sfr.nstrm, self.sfr.reachinput, self.sfr.isfropt)
-            passed = True
-        self._txt_footer(headertxt, txt, 'reach elevations', passed)
-
-        headertxt = 'Checking reach_data for inconsistencies between streambed elevations and the model grid...\n'
-        if self.verbose:
-            print(headertxt.strip())
-        txt = ''
-        if self.sfr.parent.dis is None:
-            txt += 'No DIS file supplied; cannot check SFR elevations agains model grid.'
-            self._txt_footer(headertxt, txt, '')
-            return
-        passed = False
-        warning = True
-        if self.sfr.nstrm < 0 or self.sfr.reachinput and self.sfr.isfropt in [1, 2, 3]:  # see SFR input instructions
-            reach_data = self.reach_data
-            i, j, k = reach_data.i, reach_data.j, reach_data.k
-
-            # check streambed bottoms in relation to respective cell bottoms
-            bots = self.sfr.parent.dis.botm.array[k, i, j]
-            streambed_bots = reach_data.strtop - reach_data.strthick
-            reach_data = recfunctions.append_fields(reach_data,
-                                                    names=['layerbot', 'strbot'],
-                                                    data=[bots, streambed_bots],
-                                                    asrecarray=True)
-
-            txt += self._boolean_compare(reach_data[['k', 'i', 'j', 'iseg', 'ireach',
-                                                     'strtop', 'strthick', 'strbot', 'layerbot',
-                                                     'reachID']].copy(),
-                                         col1='layerbot', col2='strbot',
-                                         level0txt='{} reaches encountered with streambed bottom below layer bottom.',
-                                         level1txt='Layer bottom violations:',
-                                         )
-            if len(txt) > 0:
-                warning = False # this constitutes an error (MODFLOW won't run)
-            # check streambed elevations in relation to model top
-            tops = self.sfr.parent.dis.top.array[i, j]
-            reach_data = recfunctions.append_fields(reach_data, names='modeltop', data=tops, asrecarray=True)
-
-            txt += self._boolean_compare(reach_data[['k', 'i', 'j', 'iseg', 'ireach',
-                                                     'strtop', 'modeltop', 'strhc1', 'reachID']].copy(),
-                                         col1='strtop', col2='modeltop',
-                                         level0txt='{} reaches encountered with streambed above model top.',
-                                         level1txt='Model top violations:',
-                                         )
-
-            if len(txt) == 0:
-                passed = True
-        else:
-            txt += 'Reach strtop, strthick not specified for nstrm={}, reachinput={} and isfropt={}\n' \
-                .format(self.sfr.nstrm, self.sfr.reachinput, self.sfr.isfropt)
-            passed = True
-        self._txt_footer(headertxt, txt, 'reach elevations vs. grid elevations', passed, warning=warning)
-
-        # In cases where segment end elevations/thicknesses are used,
-        # do these need to be checked for consistency with layer bottoms?
-
-        headertxt = 'Checking segment_data for inconsistencies between segment end elevations and the model grid...\n'
-        txt = ''
-        if self.verbose:
-            print(headertxt.strip())
-        passed = False
-        if self.sfr.isfropt in [0, 4, 5]:
-            reach_data = self.reach_data
-            pers = sorted(self.segment_data.keys())
-            for per in pers:
-                segment_data = self.segment_data[per][self.segment_data[per].elevup > -999999]
-
-                # enforce consecutive increasing segment numbers (for indexing)
-                segment_data.sort(order='nseg')
-                t = _check_numbers(len(segment_data), segment_data.nseg, level=1, datatype='Segment')
-                if len(t) > 0:
-                    raise Exception('Elevation check requires consecutive segment numbering.')
-
-            first_reaches = reach_data[reach_data.ireach == 1].copy()
-            last_reaches = reach_data[np.append((np.diff(reach_data.iseg) == 1), True)].copy()
-            segment_ends = recfunctions.stack_arrays([first_reaches, last_reaches],
-                                                     asrecarray=True, usemask=False)
-            segment_ends['strtop'] = np.append(segment_data.elevup, segment_data.elevdn)
-            i, j = segment_ends.i, segment_ends.j
-            tops = self.sfr.parent.dis.top.array[i, j]
-            diff = tops - segment_ends.strtop
-            segment_ends = recfunctions.append_fields(segment_ends,
-                                                      names=['modeltop', 'diff'],
-                                                      data=[tops, diff],
-                                                      asrecarray=True)
-
-            txt += self._boolean_compare(segment_ends[['k', 'i', 'j', 'iseg',
-                                                       'strtop', 'modeltop', 'diff', 'reachID']].copy(),
-                                         col1=np.zeros(len(segment_ends)), col2='diff',
-                                         level0txt='{} reaches encountered with streambed above model top.',
-                                         level1txt='Model top violations:',
-                                         )
-
-            if len(txt) == 0:
-                passed = True
-        else:
-            txt += 'Segment elevup and elevdn not specified for nstrm={} and isfropt={}\n' \
-                .format(self.sfr.nstrm, self.sfr.isfropt)
-            passed = True
-        self._txt_footer(headertxt, txt, 'segment elevations vs. model grid', passed)
-
-    def slope(self, minimum_slope=1e-4, maximum_slope=1.0):
-        """Checks that streambed slopes are greater than or equal to a specified minimum value.
-            Low slope values can cause "backup" or unrealistic stream stages with icalc options
-            where stage is computed.
-            """
-        headertxt = 'Checking for streambed slopes of less than {}...\n'.format(minimum_slope)
-        txt = ''
-        if self.verbose:
-            print(headertxt.strip())
-
-        passed = False
-        if self.sfr.isfropt in [1, 2, 3]:
-            if np.diff(self.reach_data.slope).max() == 0:
-                txt += 'isfropt setting of 1,2 or 3 requries slope information!\n'
-            else:
-                is_less = self.reach_data.slope < minimum_slope
-                if np.any(is_less):
-                    below_minimum = self.reach_data[is_less]
-                    txt += '{} instances of streambed slopes below minimum found.\n'.format(len(below_minimum))
-                    if self.level == 1:
-                        txt += 'Reaches with low slopes:\n'
-                        txt += _print_rec_array(below_minimum, delimiter='\t')
-                if len(txt) == 0:
-                    passed = True
-        else:
-            txt += 'slope not specified for isfropt={}\n'.format(self.sfr.isfropt)
-            passed = True
-        self._txt_footer(headertxt, txt, 'minimum slope', passed)
-
-        headertxt = 'Checking for streambed slopes of greater than {}...\n'.format(maximum_slope)
-        txt = ''
-        if self.verbose:
-            print(headertxt.strip())
-
-        passed = False
-        if self.sfr.isfropt in [1, 2, 3]:
-            if np.diff(self.reach_data.slope).max() == 0:
-                txt += 'isfropt setting of 1,2 or 3 requries slope information!\n'
-            else:
-                is_greater = self.reach_data.slope > maximum_slope
-
-                if np.any(is_greater):
-                    above_max = self.reach_data[is_greater]
-                    txt += '{} instances of streambed slopes above maximum found.\n'.format(len(above_max))
-                    if self.level == 1:
-                        txt += 'Reaches with high slopes:\n'
-                        txt += _print_rec_array(above_max, delimiter='\t')
-                if len(txt) == 0:
-                    passed = True
-        else:
-            txt += 'slope not specified for isfropt={}\n'.format(self.sfr.isfropt)
-            passed = True
-        self._txt_footer(headertxt, txt, 'maximum slope', passed)
-
-
-def _check_numbers(n, numbers, level=1, datatype='reach'):
-    """Check that a sequence of numbers is consecutive
-    (that the sequence is equal to the range from 1 to n+1, where n is the expected length of the sequence).
-
-    Parameters
-    ----------
-    n : int
-        Expected length of the sequence (i.e. number of stream segments)
-    numbers : array
-        Sequence of numbers (i.e. 'nseg' column from the segment_data array)
-    level : int
-        Check method analysis level. If level=0, summary checks are
-        performed. If level=1, full checks are performed.
-    datatype : str, optional
-        Only used for reporting.
-    """
-    txt = ''
-    num_range = np.arange(1, n + 1)
-    if not np.array_equal(num_range, numbers):
-        txt += 'Invalid {} numbering\n'.format(datatype)
-        if level == 1:
-            non_consecutive = np.append(np.diff(numbers) != 1, False)  # consistent dimmension for boolean array
-            gaps = num_range[non_consecutive] + 1
-            if len(gaps) > 0:
-                gapstr = ' '.join(map(str, gaps))
-                txt += 'Gaps in numbering at positions {}\n'.format(gapstr)
-    return txt
-
-
-def _isnumeric(str):
-    try:
-        float(str)
-        return True
-    except:
-        return False
-
-
-def _markitzero(recarray, inds):
-    """subtracts 1 from columns specified in inds argument, to convert from 1 to 0-based indexing
-    """
-    lnames = [n.lower() for n in recarray.dtype.names]
-    for idx in inds:
-        if (idx in lnames):
-            recarray[idx] -= 1
-
-
-def _pop_item(line):
-    try:
-        return float(line.pop(0))
-    except:
-        return 0.
-
-def _get_dataset(line, dataset):
-    tmp = []
-    # interpret number supplied with decimal points as floats, rest as ints
-    # this could be a bad idea (vs. explicitly formatting values for each dataset)
-    for i, s in enumerate(line_parse(line)):
-        try:
-            n = int(s)
-        except:
-            try:
-                n = float(s)
-            except:
-                break
-        dataset[i] = n
-    return dataset
-
-
-def _get_duplicates(a):
-    """Returns duplcate values in an array, similar to pandas .duplicated() method
-    http://stackoverflow.com/questions/11528078/determining-duplicate-values-in-an-array
-    """
-    s = np.sort(a, axis=None)
-    equal_to_previous_item = np.append(s[1:] == s[:-1], False)  # maintain same dimmension for boolean array
-    return np.unique(s[equal_to_previous_item])
-
-
-def _get_item2_names(nstrm, reachinput, isfropt, structured=False):
-    """Determine which variables should be in item 2, based on model grid type,
-    reachinput specification, and isfropt.
-
-    Returns
-    -------
-    names : list of str
-        List of names (same as variables in SFR Package input instructions) of columns
-        to assign (upon load) or retain (upon write) in reach_data array.
-
-    Notes
-    -----
-    Lowercase is used for all variable names.
-
-    """
-    names = []
-    if structured:
-        names += ['k', 'i', 'j']
-    else:
-        names += ['node']
-    names += ['iseg', 'ireach', 'rchlen']
-    if nstrm < 0 or reachinput:
-        if isfropt in [1, 2, 3]:
-            names += ['strtop', 'slope', 'strthick', 'strhc1']
-            if isfropt in [2, 3]:
-                names += ['thts', 'thti', 'eps']
-                if isfropt == 3:
-                    names += ['uhc']
-    return names
-
-
-def _fmt_string(array, float_format='{}'):
-    fmt_string = ''
-    for field in array.dtype.descr:
-        vtype = field[1][1].lower()
-        if (vtype == 'i'):
-            fmt_string += '{:.0f} '
-        elif (vtype == 'f'):
-            fmt_string += '{} '.format(float_format)
-        elif (vtype == 'o'):
-            fmt_string += '{} '
-        elif (vtype == 's'):
-            raise Exception("MfList error: '\str\' type found it dtype." + \
-                            " This gives unpredictable results when " + \
-                            "recarray to file - change to \'object\' type")
-        else:
-            raise Exception("MfList.fmt_string error: unknown vtype " + \
-                            "in dtype:" + vtype)
-    return fmt_string
-
-
-def _fmt_string_list(array, float_format='{}'):
-    fmt_string = []
-    for field in array.dtype.descr:
-        vtype = field[1][1].lower()
-        if (vtype == 'i'):
-            fmt_string += ['{:.0f}']
-        elif (vtype == 'f'):
-            fmt_string += [float_format]
-        elif (vtype == 'o'):
-            fmt_string += ['{}']
-        elif (vtype == 's'):
-            raise Exception("MfList error: '\str\' type found it dtype." + \
-                            " This gives unpredictable results when " + \
-                            "recarray to file - change to \'object\' type")
-        else:
-            raise Exception("MfList.fmt_string error: unknown vtype " + \
-                            "in dtype:" + vtype)
-    return fmt_string
-
-
-def _print_rec_array(array, cols=None, delimiter=' ', float_format='{:.6f}'):
-    """Print out a numpy record array to string, with column names.
-
-    Parameters
-    ----------
-    cols : list of strings
-        List of columns to print.
-    delimiter : string
-        Delimited to use.
-
-    Returns
-    -------
-    txt : string
-        Text string of array.
-    """
-    txt = ''
-    if cols is not None:
-        cols = [c for c in array.dtype.names if c in cols]
-    else:
-        cols = list(array.dtype.names)
-    # drop columns with no data
-    if np.shape(array)[0] > 1:
-        cols = [c for c in cols if array[c].min() > -999999]
-    # add _fmt_string call here
-    fmts = _fmt_string_list(array[cols], float_format=float_format)
-    txt += delimiter.join(cols) + '\n'
-    txt += '\n'.join([delimiter.join(fmts).format(*r) for r in array[cols].copy().tolist()])
-    return txt
-
-
-def _parse_1c(line, reachinput, transroute):
-    """Parse Data Set 1c for SFR2 package.
-    See http://water.usgs.gov/nrp/gwsoftware/modflow2000/MFDOC/index.html?sfr.htm for more info
-
-    Parameters
-    ----------
-    line : str
-        line read from SFR package input file
-
-    Returns
-    -------
-        a list of length 13 containing all variables for Data Set 6a
-    """
-    na = 0
-    # line = _get_dataset(line, [0, 0, 0, 0, 0, 0, 0, 0, 0, 10, 1, 30, 1, 2, 0.75, 0.0001, []])
-    # line = line.strip().split()
-    line = line_parse(line)
-
-    nstrm = int(line.pop(0))
-    nss = int(line.pop(0))
-    nsfrpar = int(line.pop(0))
-    nparseg = int(line.pop(0))
-    const = float(line.pop(0))
-    dleak = float(line.pop(0))
-    ipakcb = int(line.pop(0))
-    istcb2 = int(line.pop(0))
-
-    isfropt, nstrail, isuzn, nsfrsets = na, na, na, na
-    if reachinput:
-        nstrm = abs(nstrm)  # see explanation for dataset 1c in online guide
-        isfropt = int(line.pop(0))
-        if isfropt > 1:
-            nstrail = int(line.pop(0))
-            isuzn = int(line.pop(0))
-            nsfrsets = int(line.pop(0))
-    if nstrm < 0:
-        isfropt = int(line.pop(0))
-        nstrail = int(line.pop(0))
-        isuzn = int(line.pop(0))
-        nsfrsets = int(line.pop(0))
-
-    irtflg, numtim, weight, flwtol = na, na, na, na
-    if nstrm < 0 or transroute:
-        irtflg = int(_pop_item(line))
-        if irtflg > 0:
-            numtim = int(line.pop(0))
-            weight = int(line.pop(0))
-            flwtol = int(line.pop(0))
-
-    # auxillary variables (MODFLOW-LGR)
-    option = [line[i] for i in np.arange(1, len(line)) if 'aux' in line[i - 1].lower()]
-
-    return nstrm, nss, nsfrpar, nparseg, const, dleak, ipakcb, istcb2, \
-           isfropt, nstrail, isuzn, nsfrsets, irtflg, numtim, weight, flwtol, option
-
-
-def _parse_6a(line, option):
-    """Parse Data Set 6a for SFR2 package.
-    See http://water.usgs.gov/nrp/gwsoftware/modflow2000/MFDOC/index.html?sfr.htm for more info
-
-    Parameters
-    ----------
-    line : str
-        line read from SFR package input file
-
-    Returns
-    -------
-        a list of length 13 containing all variables for Data Set 6a
-    """
-    # line = line.strip().split()
-    line = line_parse(line)
-
-    xyz = []
-    # handle any aux variables at end of line
-    for i, s in enumerate(line):
-        if s.lower() in option:
-            xyz.append(s.lower())
-
-    na = 0
-    nvalues = sum([_isnumeric(s) for s in line])
-    # line = _get_dataset(line, [0] * nvalues)
-    nseg = int(_pop_item(line))
-    icalc = int(_pop_item(line))
-    outseg = int(_pop_item(line))
-    iupseg = int(_pop_item(line))
-    iprior = na
-    nstrpts = na
-
-    if iupseg > 0:
-        iprior = int(_pop_item(line))
-    if icalc == 4:
-        nstrpts = int(_pop_item(line))
-
-    flow = _pop_item(line)
-    runoff = _pop_item(line)
-    etsw = _pop_item(line)
-    pptsw = _pop_item(line)
-    roughch = na
-    roughbk = na
-
-    if icalc in [1, 2]:
-        roughch = _pop_item(line)
-    if icalc == 2:
-        roughbk = _pop_item(line)
-
-    cdpth, fdpth, awdth, bwdth = na, na, na, na
-    if icalc == 3:
-        cdpth, fdpth, awdth, bwdth = map(float, line)
-    return nseg, icalc, outseg, iupseg, iprior, nstrpts, flow, runoff, etsw, \
-           pptsw, roughch, roughbk, cdpth, fdpth, awdth, bwdth, xyz
-
-
-def _parse_6bc(line, icalc, nstrm, isfropt, reachinput, per=0):
-    """Parse Data Set 6b for SFR2 package.
-    See http://water.usgs.gov/nrp/gwsoftware/modflow2000/MFDOC/index.html?sfr.htm for more info
-
-    Parameters
-    ----------
-    line : str
-        line read from SFR package input file
-
-    Returns
-    -------
-        a list of length 9 containing all variables for Data Set 6b
-    """
-    na = 0
-    # line = [s for s in line.strip().split() if s.isnumeric()]
-    nvalues = sum([_isnumeric(s) for s in line_parse(line)])
-    line = _get_dataset(line, [0] * nvalues)
-
-    hcond, thickm, elevupdn, width, depth, thts, thti, eps, uhc = [0.0] * 9
-
-    if isfropt in [0, 4, 5] and icalc <= 0:
-        hcond = line.pop(0)
-        thickm = line.pop(0)
-        elevupdn = line.pop(0)
-        width = line.pop(0)
-        depth = line.pop(0)
-    elif isfropt in [0, 4, 5] and icalc == 1:
-        hcond = line.pop(0)
-        if per == 0:
-            thickm = line.pop(0)
-            elevupdn = line.pop(0)
-            width = line.pop(0)  # depth is not read if icalc == 1; see table in online guide
-            thts = _pop_item(line)
-            thti = _pop_item(line)
-            eps = _pop_item(line)
-            if isfropt == 5:
-                uhc = line.pop(0)
-    elif isfropt in [0, 4, 5] and icalc >= 2:
-        hcond = line.pop(0)
-        if isfropt in [4, 5] and per > 0 and icalc == 2:
-            pass
-        else:
-            thickm = line.pop(0)
-            elevupdn = line.pop(0)
-            if isfropt in [4, 5] and icalc == 2 and per == 0:
-                # table in online guide suggests that the following items should be present in this case
-                # but in the example
-                thts = _pop_item(line)
-                thti = _pop_item(line)
-                eps = _pop_item(line)
-                if isfropt == 5:
-                    uhc = _pop_item(line)
-            else:
-                pass
-    elif isfropt == 1 and icalc <= 1:
-        width = line.pop(0)
-        if icalc <= 0:
-            depth = line.pop(0)
-    elif isfropt in [2, 3] and icalc <= 1:
-        if per > 0:
-            pass
-        else:
-            width = line.pop(0)
-            if icalc <= 0:
-                depth = line.pop(0)
-    else:
-        pass
-    return hcond, thickm, elevupdn, width, depth, thts, thti, eps, uhc
-
-
-def find_path(graph, start, end=0, path=[]):
-    path = path + [start]
-    if start == end:
-        return path
-    if start not in graph:
-        return None
-    if not isinstance(graph[start], list):
-        graph[start] = [graph[start]]
-    for node in graph[start]:
-        if node not in path:
-            newpath = find_path(graph, node, end, path)
-            if newpath: return newpath
-    return None
-
+__author__ = 'aleaf'
+
+import sys
+import textwrap
+import os
+import numpy as np
+import copy
+from numpy.lib import recfunctions
+from ..pakbase import Package
+from ..utils import MfList
+from ..utils.flopy_io import line_parse
+import matplotlib.pyplot as plt
+
+try:
+    import pandas as pd
+except:
+    pd = False
+
+class ModflowSfr2(Package):
+    """
+    Streamflow-Routing (SFR2) Package Class
+
+    Parameters
+    ----------
+    model : model object
+        The model object (of type :class:'flopy.modflow.mf.Modflow') to which
+        this package will be added.
+    nstrm : integer
+        An integer value that can be specified to be positive or negative. The absolute value of NSTRM is equal to
+        the number of stream reaches (finite-difference cells) that are active during the simulation and the number of
+        lines of data to be included in Item 2, described below. When NSTRM is specified to be a negative integer,
+        it is also used as a flag for changing the format of the data input, for simulating unsaturated flow beneath
+        streams, and (or) for simulating transient streamflow routing (for MODFLOW-2005 simulations only), depending
+        on the values specified for variables ISFROPT and IRTFLG, as described below. When NSTRM is negative, NSFRPAR
+        must be set to zero, which means that parameters cannot be specified. 
+        By default, nstrm is set to negative.
+    nss : integer
+        An integer value equal to the number of stream segments (consisting of one or more reaches) that are used
+        to define the complete stream network. The value of NSS represents the number of segments that must be
+        defined through a combination of parameters and variables in Item 4 or variables in Item 6.
+    nparseg : integer
+        An integer value equal to (or exceeding) the number of stream-segment definitions associated with all
+        parameters. This number can be more than the total number of segments (NSS) in the stream network because
+        the same segment can be defined in multiple parameters, and because parameters can be time-varying. NPARSEG
+        must equal or exceed the sum of NLST x N for all parameters, where N is the greater of 1 and NUMINST;
+        that is, NPARSEG must equal or exceed the total number of repetitions of item 4b. This variable must be zero
+        when NSTRM is negative.
+    const : float
+        A real value (or conversion factor) used in calculating stream depth for stream reach. If stream depth is
+        not calculated using Manning's equation for any stream segment (that is, ICALC does not equal 1 or 2), then
+        a value of zero can be entered. If Manning's equation is used, a constant of 1.486 is used for flow units of
+        cubic feet per second, and a constant of 1.0 is used for units of cubic meters per second. The constant must
+        be multiplied by 86,400 when using time units of days in the simulation. An explanation of time units used
+        in MODFLOW is given by Harbaugh and others (2000, p. 10).
+    dleak : float
+        A real value equal to the tolerance level of stream depth used in computing leakage between each stream
+        reach and active model cell. Value is in units of length. Usually a value of 0.0001 is sufficient when units
+        of feet or meters are used in model.
+    ipakcb : integer
+        An integer value used as a flag for writing stream-aquifer leakage values. If ipakcb > 0, unformatted leakage
+        between each stream reach and corresponding model cell will be saved to the main cell-by-cell budget file whenever
+        when a cell-by-cell budget has been specified in Output Control (see Harbaugh and others, 2000, pages 52-55).
+        If ipakcb = 0, leakage values will not be printed or saved. Printing to the listing file (ipakcb < 0) is not supported.
+    istcsb2 : integer
+        An integer value used as a flag for writing to a separate formatted file all information on inflows and
+        outflows from each reach; on stream depth, width, and streambed conductance; and on head difference and
+        gradient across the streambed. If ISTCB2 > 0, then ISTCB2 also represents the unit number to which all
+        information for each stream reach will be saved to a separate file when a cell-by-cell budget has been
+        specified in Output Control. If ISTCB2 < 0, it is the unit number to which unformatted streamflow out of
+        each reach will be saved to a file whenever the cell-by-cell budget has been specified in Output Control.
+        Unformatted output will be saved to <model name>.sfq.
+    isfropt : integer
+        An integer value that defines the format of the input data and whether or not unsaturated flow is simulated
+        beneath streams. Values of ISFROPT are defined as follows
+
+        0   No vertical unsaturated flow beneath streams. Streambed elevations, stream slope, streambed thickness,
+            and streambed hydraulic conductivity are read for each stress period using variables defined in Items 6b
+            and 6c; the optional variables in Item 2 are not used.
+        1   No vertical unsaturated flow beneath streams. Streambed elevation, stream slope, streambed thickness,
+            and streambed hydraulic conductivity are read for each reach only once at the beginning of the simulation
+            using optional variables defined in Item 2; Items 6b and 6c are used to define stream width and depth for
+            ICALC = 0 and stream width for ICALC = 1.
+        2   Streambed and unsaturated-zone properties are read for each reach only once at the beginning of the
+            simulation using optional variables defined in Item 2; Items 6b and 6c are used to define stream width and
+            depth for ICALC = 0 and stream width for ICALC = 1. When using the LPF Package, saturated vertical
+            hydraulic conductivity for the unsaturated zone is the same as the vertical hydraulic conductivity of the
+            corresponding layer in LPF and input variable UHC is not read.
+        3   Same as 2 except saturated vertical hydraulic conductivity for the unsaturated zone (input variable UHC)
+            is read for each reach.
+        4   Streambed and unsaturated-zone properties are read for the beginning and end of each stream segment using
+            variables defined in Items 6b and 6c; the optional variables in Item 2 are not used. Streambed properties
+            can vary each stress period. When using the LPF Package, saturated vertical hydraulic conductivity for the
+            unsaturated zone is the same as the vertical hydraulic conductivity of the corresponding layer in LPF
+            and input variable UHC1 is not read.
+        5   Same as 4 except saturated vertical hydraulic conductivity for the unsaturated zone (input variable UHC1)
+            is read for each segment at the beginning of the first stress period only.
+
+    nstrail : integer
+        An integer value that is the number of trailing wave increments used to represent a trailing wave. Trailing
+        waves are used to represent a decrease in the surface infiltration rate. The value can be increased to improve
+        mass balance in the unsaturated zone. Values between 10 and 20 work well and result in unsaturated-zone mass
+        balance errors beneath streams ranging between 0.001 and 0.01 percent. Please see Smith (1983) for further
+        details. (default is 10; for MODFLOW-2005 simulations only when isfropt > 1)
+    isuzn : integer
+        An integer value that is the maximum number of vertical cells used to define the unsaturated zone beneath a
+        stream reach. If ICALC is 1 for all segments then ISUZN should be set to 1.
+        (default is 1; for MODFLOW-2005 simulations only when isfropt > 1)
+    nsfrsets : integer
+        An integer value that is the maximum number of different sets of trailing waves used to allocate arrays.
+        Arrays are allocated by multiplying NSTRAIL by NSFRSETS. A value of 30 is sufficient for problems where the
+        stream depth varies often. NSFRSETS does not affect model run time.
+        (default is 30; for MODFLOW-2005 simulations only when isfropt > 1)
+    irtflg : integer
+        An integer value that indicates whether transient streamflow routing is active. IRTFLG must be specified
+        if NSTRM < 0. If IRTFLG > 0, streamflow will be routed using the kinematic-wave equation (see USGS Techniques
+        and Methods 6-D1, p. 68-69); otherwise, IRTFLG should be specified as 0. Transient streamflow routing is only
+        available for MODFLOW-2005; IRTFLG can be left blank for MODFLOW-2000 simulations.
+        (default is 1)
+    numtim : integer
+        An integer value equal to the number of sub time steps used to route streamflow. The time step that will be
+        used to route streamflow will be equal to the MODFLOW time step divided by NUMTIM.
+        (default is 2; for MODFLOW-2005 simulations only when irtflg > 0)
+    weight : float
+        A real number equal to the time weighting factor used to calculate the change in channel storage. WEIGHT has
+        a value between 0.5 and 1. Please refer to equation 83 in USGS Techniques and Methods 6-D1 for further
+        details. (default is 0.75; for MODFLOW-2005 simulations only when irtflg > 0)
+    flwtol : float
+        A real number equal to the streamflow tolerance for convergence of the kinematic wave equation used for
+        transient streamflow routing. A value of 0.00003 cubic meters per second has been used successfully in test
+        simulations (and would need to be converted to whatever units are being used in the particular simulation).
+        (default is 0.0001; for MODFLOW-2005 simulations only when irtflg > 0)
+    reach_data : recarray
+        Numpy record array of length equal to nstrm, with columns for each variable entered in item 2
+        (see SFR package input instructions). In following flopy convention, layer, row, column and node number
+        (for unstructured grids) are zero-based; segment and reach are one-based.
+    segment_data : recarray
+        Numpy record array of length equal to nss, with columns for each variable entered in items 6a, 6b and 6c
+        (see SFR package input instructions). Segment numbers are one-based.
+    dataset_5 : dict of lists
+        Optional; will be built automatically from segment_data unless specified.
+        Dict of lists, with key for each stress period. Each list contains the variables [itmp, irdflag, iptflag].
+        (see SFR documentation for more details):
+    itmp : list of integers (len = NPER)
+        For each stress period, an integer value for reusing or reading stream segment data that can change each
+        stress period. If ITMP = 0 then all stream segment data are defined by Item 4 (NSFRPAR > 0; number of stream
+        parameters is greater than 0). If ITMP > 0, then stream segment data are not defined in Item 4 and must be
+        defined in Item 6 below for a number of segments equal to the value of ITMP. If ITMP < 0, then stream segment
+        data not defined in Item 4 will be reused from the last stress period (Item 6 is not read for the current
+        stress period). ITMP must be defined >= 0 for the first stress period of a simulation.
+    irdflag : int or list of integers (len = NPER)
+        For each stress period, an integer value for printing input data specified for this stress period.
+        If IRDFLG = 0, input data for this stress period will be printed. If IRDFLG > 0, then input data for this
+        stress period will not be printed.
+    iptflag : int or list of integers (len = NPER)
+        For each stress period, an integer value for printing streamflow-routing results during this stress period.
+        If IPTFLG = 0, or whenever the variable ICBCFL or "Save Budget" is specified in Output Control, the results
+        for specified time steps during this stress period will be printed. If IPTFLG > 0, then the results during
+        this stress period will not be printed.
+    extension : string
+        Filename extension (default is 'sfr')
+    unit_number : int
+        File unit number (default is None).
+    filenames : str or list of str
+        Filenames to use for the package and the output files. If
+        filenames=None the package name will be created using the model name
+        and package extension and the cbc output and sfr output name will be
+        created using the model name and .cbc the .sfr.bin/.sfr.out extensions
+        (for example, modflowtest.cbc, and modflowtest.sfr.bin), if ipakcbc and
+        istcb2 are numbers greater than zero. If a single string is passed the
+        package name will be set to the string and other uzf output files will
+        be set to the model name with the appropriate output file extensions.
+        To define the names for all package files (input and output) the
+        length of the list of strings should be 3. Default is None.
+
+    Attributes
+    ----------
+    outlets : nested dictionary
+        Contains the outlet for each SFR segment; format is {per: {segment: outlet}}
+        This attribute is created by the get_outlets() method.
+    outsegs : dictionary of arrays
+        Each array is of shape nss rows x maximum of nss columns. The first column contains the SFR segments,
+        the second column contains the outsegs of those segments; the third column the outsegs of the outsegs,
+        and so on, until all outlets have been encountered, or nss is reached. The latter case indicates
+        circular routing. This attribute is created by the get_outlets() method.
+
+    Methods
+    -------
+
+    See Also
+    --------
+
+    Notes
+    -----
+    Parameters are not supported in FloPy.
+
+    MODFLOW-OWHM is not supported.
+
+    The Ground-Water Transport (GWT) process is not supported.
+
+    Limitations on which features are supported...
+
+    Examples
+    --------
+
+    >>> import flopy
+    >>> ml = flopy.modflow.Modflow()
+    >>> sfr2 = flopy.modflow.ModflowSfr2(ml, ...)
+
+    """
+
+    nsfrpar = 0
+    heading = '# Streamflow-Routing (SFR2) file for MODFLOW, generated by Flopy'
+    default_value = 0.
+
+    def __init__(self, model, nstrm=-2, nss=1, nsfrpar=0, nparseg=0,
+                 const=128390.4, dleak=0.0001, ipakcb=None, istcb2=None,
+                 isfropt=0,
+                 nstrail=10, isuzn=1, nsfrsets=30, irtflg=0, numtim=2,
+                 weight=0.75, flwtol=0.0001,
+                 reach_data=None,
+                 segment_data=None,
+                 channel_geometry_data=None,
+                 channel_flow_data=None,
+                 dataset_5=None, irdflag=0, iptflag=0,
+                 reachinput=False, transroute=False,
+                 tabfiles=False, tabfiles_dict=None,
+                 extension='sfr', unit_number=None,
+                 filenames=None):
+
+        """
+        Package constructor
+        """
+        # set default unit number of one is not specified
+        if unit_number is None:
+            unit_number = ModflowSfr2.defaultunit()
+
+        # set filenames
+        if filenames is None:
+            filenames = [None, None, None]
+        elif isinstance(filenames, str):
+            filenames = [filenames, None, None]
+        elif isinstance(filenames, list):
+            if len(filenames) < 3:
+                for idx in range(len(filenames), 3):
+                    filenames.append(None)
+
+
+        # update external file information with cbc output, if necessary
+        if ipakcb is not None:
+            fname = filenames[1]
+            model.add_output_file(ipakcb, fname=fname,
+                                  package=ModflowSfr2.ftype())
+        else:
+            ipakcb = 0
+
+        # add sfr flow output file
+        if istcb2 is not None:
+            if abs(istcb2) > 0:
+                binflag = False
+                ext = 'out'
+                if istcb2 < 0:
+                    binflag = True
+                    ext = 'bin'
+                fname = filenames[2]
+                if fname is None:
+                    fname = model.name + '.sfr.{}'.format(ext)
+                model.add_output_file(abs(istcb2), fname=fname,
+                                      binflag=binflag,
+                                      package=ModflowSfr2.ftype())
+        else:
+            istcb2 = 0
+
+        # Fill namefile items
+        name = [ModflowSfr2.ftype()]
+        units = [unit_number]
+        extra = ['']
+
+        # set package name
+        fname = [filenames[0]]
+
+        # Call ancestor's init to set self.parent, extension, name and unit number
+        Package.__init__(self, model, extension=extension, name=name,
+                         unit_number=units, extra=extra, filenames=fname)
+
+        self.url = 'sfr2.htm'
+
+        # Dataset 0 -----------------------------------------------------------------------
+        self.heading = '# {} package for '.format(self.name[0]) + \
+                       ' {}, '.format(model.version_types[model.version]) + \
+                       'generated by Flopy.'
+
+        # Dataset 1a and 1b. -----------------------------------------------------------------------
+        self.reachinput = reachinput
+        self.transroute = transroute
+        self.tabfiles = tabfiles
+        self.tabfiles_dict = tabfiles_dict
+        self.numtab = 0 if not tabfiles else len(tabfiles_dict)
+        self.maxval = np.max([tb['numval'] for tb in tabfiles_dict.values()]) if self.numtab > 0 else 0
+
+        # Dataset 1c. ----------------------------------------------------------------------
+        self._nstrm = np.sign(nstrm) * len(reach_data) if reach_data is not None else nstrm  # number of reaches, negative value is flag for unsat. flow beneath streams and/or transient routing
+        if segment_data is not None:
+            # segment_data is a zero-d array
+            if not isinstance(segment_data, dict):
+                if len(segment_data.shape) == 0:
+                    segment_data = np.atleast_1d(segment_data)
+                nss = len(segment_data)
+                segment_data = {0: segment_data}
+            nss = len(segment_data[0])
+        else:
+            pass
+        # use atleast_1d for length since segment_data might be a 0D array
+        # this seems to be OK, because self.segment_data is produced by the constructor (never 0D)
+        self.nsfrpar = nsfrpar
+        self.nparseg = nparseg
+        self.const = const  # conversion factor used in calculating stream depth for stream reach (icalc = 1 or 2)
+        self.dleak = dleak  # tolerance level of stream depth used in computing leakage
+
+        self.ipakcb = ipakcb
+        self.istcb2 = istcb2  # flag; unit number for writing table of SFR output to text file
+
+        # if nstrm < 0
+        self.isfropt = isfropt  # defines the format of the input data and whether or not unsaturated flow is simulated
+
+        # if isfropt > 1
+        self.nstrail = nstrail  # number of trailing wave increments
+        self.isuzn = isuzn  # max number of vertical cells used to define unsat. zone
+        self.nsfrsets = nsfrsets  # max number trailing waves sets
+
+        # if nstrm < 0 (MF-2005 only)
+        self.irtflag = irtflg  # switch for transient streamflow routing (> 0 = kinematic wave)
+        # if irtflag > 0
+        self.numtim = numtim  # number of subtimesteps used for routing
+        self.weight = weight  # time weighting factor used to calculate the change in channel storage
+        self.flwtol = flwtol  # streamflow tolerance for convergence of the kinematic wave equation
+
+        # Dataset 2. -----------------------------------------------------------------------
+        self.reach_data = self.get_empty_reach_data(np.abs(self._nstrm))
+        if reach_data is not None:
+            for n in reach_data.dtype.names:
+                self.reach_data[n] = reach_data[n]
+
+        # assign node numbers if there are none (structured grid)
+        if np.diff(self.reach_data.node).max() == 0 and 'DIS' in self.parent.get_package_list():
+            # first make kij list
+            lrc = self.reach_data[['k', 'i', 'j']].copy()
+            lrc = (lrc.view((int, len(lrc.dtype.names)))).tolist()
+            self.reach_data['node'] = self.parent.dis.get_node(lrc)
+        # assign unique ID and outreach columns to each reach
+        self.reach_data.sort(order=['iseg', 'ireach'])
+        new_cols = {'reachID': np.arange(1, len(self.reach_data) + 1),
+                    'outreach': np.zeros(len(self.reach_data))}
+        for k, v in new_cols.items():
+            if k not in self.reach_data.dtype.names:
+                recfunctions.append_fields(self.reach_data, names=k, data=v, asrecarray=True)
+        # create a stress_period_data attribute to enable parent functions (e.g. plot)
+        self.stress_period_data = MfList(self, self.reach_data, dtype=self.reach_data.dtype)
+
+        # Datasets 4 and 6. -----------------------------------------------------------------------
+
+        # list of values that indicate segments outside of the model
+        # (depending on how SFR package was constructed)
+        self.not_a_segment_values = [999999]
+
+        self.segment_data = {0: self.get_empty_segment_data(nss)}
+        if segment_data is not None:
+            for i in segment_data.keys():
+                self.segment_data[i] = self.get_empty_segment_data(nss)
+                for n in segment_data[i].dtype.names:
+                    self.segment_data[i][n] = segment_data[i][n]
+        # compute outreaches if nseg and outseg columns have non-default values
+        if len(self.segment_data[0]) == 1 or \
+                                np.diff(self.segment_data[0].nseg).max() != 0 and np.diff(
+                    self.segment_data[0].outseg).max() != 0:
+            # first convert any not_a_segment_values to 0
+            for v in self.not_a_segment_values:
+                self.segment_data[0].outseg[self.segment_data[0].outseg == v] = 0
+            self.set_outreaches()
+        self.channel_geometry_data = channel_geometry_data
+        self.channel_flow_data = channel_flow_data
+
+        # Dataset 5 -----------------------------------------------------------------------
+        # set by property from segment_data unless specified manually
+        self._dataset_5 = dataset_5
+        self.irdflag = irdflag
+        self.iptflag = iptflag
+
+        # Attributes not included in SFR package input
+        self.outsegs = {}  # dictionary of arrays; see Attributes section of documentation
+        self.outlets = {}  # nested dictionary of format {per: {segment: outlet}}
+        # -input format checks:
+        assert isfropt in [0, 1, 2, 3, 4, 5]
+
+        # derived attributes
+        self._paths = None
+
+
+        self.parent.add_package(self)
+
+
+    def __setattr__(self, key, value):
+        if key == "nstrm":
+            super(ModflowSfr2, self). \
+                __setattr__("_nstrm", value)
+        elif key == "dataset_5":
+            super(ModflowSfr2, self). \
+                __setattr__("_dataset_5", value)
+        elif key == "segment_data":
+            super(ModflowSfr2, self). \
+                __setattr__("segment_data", value)
+            self._dataset_5 = None
+        else: # return to default behavior of pakbase
+            super(ModflowSfr2, self).__setattr__(key, value)
+
+    @property
+    def nss(self):
+        # number of stream segments
+        return len(np.atleast_1d(self.segment_data[0]))
+
+    @property
+    def nstrm(self):
+        return np.sign(self._nstrm) * len(self.reach_data)
+
+    @property
+    def nper(self):
+        nper = self.parent.nrow_ncol_nlay_nper[-1]
+        nper = 1 if nper == 0 else nper  # otherwise iterations from 0, nper won't run
+        return nper
+
+    @property
+    def dataset_5(self):
+        """auto-update itmp so it is consistent with segment_data."""
+        ds5 = self._dataset_5
+        if ds5 is None:
+            irdflag = self._get_flag('irdflag')
+            iptflag = self._get_flag('iptflag')
+            ds5 = {0: [self.nss, irdflag[0], iptflag[0]]}
+            for per in range(1, self.nper):
+                sd = self.segment_data.get(per, None)
+                if sd is None:
+                    ds5[per] = [-self.nss, irdflag[per], iptflag[per]]
+                else:
+                    ds5[per] = [len(sd), irdflag[per], iptflag[per]]
+        return ds5
+
+    @property
+    def graph(self):
+        graph = dict(zip(self.segment_data[0].nseg, self.segment_data[0].outseg))
+        outlets = set(graph.values()).difference(set(graph.keys())) #including lakes
+        graph.update({o:0 for o in outlets})
+        return graph
+
+    @property
+    def paths(self):
+        if self._paths is None:
+            self._set_paths()
+            return self._paths
+        # check to see if routing in segment data was changed
+        nseg = np.array(sorted(self._paths.keys()), dtype=int)
+        nseg = nseg[nseg > 0].copy()
+        outseg = np.array([self._paths[k][1] for k in nseg])
+        sd = self.segment_data[0]
+        if not np.array_equal(nseg, sd.nseg) or not np.array_equal(outseg, sd.outseg):
+            self._set_paths()
+        return self._paths
+
+    @property
+    def df(self):
+        if pd:
+            return pd.DataFrame(self.reach_data)
+        else:
+            return None
+
+    def _set_paths(self):
+        graph = self.graph
+        self._paths = {seg: find_path(graph, seg) for seg in graph.keys()}
+
+    def _get_flag(self, flagname):
+        """populate values for each stress period"""
+        flg = self.__dict__[flagname]
+        flg = [flg] if np.isscalar(flg) else flg
+        if len(flg) < self.nper:
+            return flg + [flg[-1]] * (self.nper - len(flg))
+        return flg
+
+    @staticmethod
+    def get_empty_reach_data(nreaches=0, aux_names=None, structured=True, default_value=0.):
+        # get an empty recarray that correponds to dtype
+        dtype = ModflowSfr2.get_default_reach_dtype(structured=structured)
+        if aux_names is not None:
+            dtype = Package.add_to_dtype(dtype, aux_names, np.float32)
+        d = np.zeros((nreaches, len(dtype)), dtype=dtype)
+        d[:, :] = default_value
+        d = np.core.records.fromarrays(d.transpose(), dtype=dtype)
+        d['reachID'] = np.arange(1, nreaches + 1)
+        return d
+
+    @staticmethod
+    def get_empty_segment_data(nsegments=0, aux_names=None, default_value=0.):
+        # get an empty recarray that correponds to dtype
+        dtype = ModflowSfr2.get_default_segment_dtype()
+        if aux_names is not None:
+            dtype = Package.add_to_dtype(dtype, aux_names, np.float32)
+        d = np.zeros((nsegments, len(dtype)), dtype=dtype)
+        d[:, :] = default_value
+        return np.core.records.fromarrays(d.transpose(), dtype=dtype)
+
+    @staticmethod
+    def get_default_reach_dtype(structured=True):
+        if structured:
+            # include node column for structured grids (useful for indexing)
+            return np.dtype([('node', np.int),
+                             ('k', np.int),
+                             ('i', np.int),
+                             ('j', np.int),
+                             ('iseg', np.int),
+                             ('ireach', np.int),
+                             ('rchlen', np.float32),
+                             ('strtop', np.float32),
+                             ('slope', np.float32),
+                             ('strthick', np.float32),
+                             ('strhc1', np.float32),
+                             ('thts', np.float32),
+                             ('thti', np.float32),
+                             ('eps', np.float32),
+                             ('uhc', np.float32),
+                             ('reachID', np.int),
+                             ('outreach', np.int)])
+        else:
+            return np.dtype([('node', np.int)
+                             ('iseg', np.int),
+                             ('ireach', np.int),
+                             ('rchlen', np.float32),
+                             ('strtop', np.float32),
+                             ('slope', np.float32),
+                             ('strthick', np.float32),
+                             ('strhc1', np.float32),
+                             ('thts', np.float32),
+                             ('thti', np.float32),
+                             ('eps', np.float32),
+                             ('uhc', np.float32),
+                             ('reachID', np.int),
+                             ('outreach', np.int)])
+
+    @staticmethod
+    def get_default_segment_dtype():
+        return np.dtype([('nseg', np.int),
+                         ('icalc', np.int),
+                         ('outseg', np.int),
+                         ('iupseg', np.int),
+                         ('iprior', np.int),
+                         ('nstrpts', np.int),
+                         ('flow', np.float32),
+                         ('runoff', np.float32),
+                         ('etsw', np.float32),
+                         ('pptsw', np.float32),
+                         ('roughch', np.float32),
+                         ('roughbk', np.float32),
+                         ('cdpth', np.float32),
+                         ('fdpth', np.float32),
+                         ('awdth', np.float32),
+                         ('bwdth', np.float32),
+                         ('hcond1', np.float32),
+                         ('thickm1', np.float32),
+                         ('elevup', np.float32),
+                         ('width1', np.float32),
+                         ('depth1', np.float32),
+                         ('thts1', np.float32),
+                         ('thti1', np.float32),
+                         ('eps1', np.float32),
+                         ('uhc1', np.float32),
+                         ('hcond2', np.float32),
+                         ('thickm2', np.float32),
+                         ('elevdn', np.float32),
+                         ('width2', np.float32),
+                         ('depth2', np.float32),
+                         ('thts2', np.float32),
+                         ('thti2', np.float32),
+                         ('eps2', np.float32),
+                         ('uhc2', np.float32)])
+
+    @staticmethod
+    def load(f, model, nper=None, gwt=False, nsol=1, ext_unit_dict=None):
+
+        if model.verbose:
+            sys.stdout.write('loading sfr2 package file...\n')
+
+        tabfiles = False
+        tabfiles_dict = {}
+        transroute = False
+        reachinput = False
+        structured = model.structured
+        if nper is None:
+            nrow, ncol, nlay, nper = model.get_nrow_ncol_nlay_nper()
+            nper = 1 if nper == 0 else nper  # otherwise iterations from 0, nper won't run
+
+        if not hasattr(f, 'read'):
+            filename = f
+            f = open(filename, 'r')
+        # Item 0 -- header
+        while True:
+            line = next(f)
+            if line[0] != '#':
+                break
+        # Item 1
+        if "reachinput" in line.lower():
+            """
+            When REACHINPUT is specified, variable ISFROPT is read in data set 1c.
+            ISFROPT can be used to change the default format for entering reach and segment data
+            or to specify that unsaturated flow beneath streams will be simulated.
+            """
+            reachinput = True
+        if "transroute" in line.lower():
+            """When TRANSROUTE is specified, optional variables IRTFLG, NUMTIM, WEIGHT, and FLWTOL
+            also must be specified in Item 1c.
+            """
+            transroute = True
+        if transroute or reachinput:
+            line = next(f)
+        if "tabfiles" in line.lower():
+            """
+            tabfiles
+            An optional character variable that is a flag to indicate that inflows to one or more stream
+            segments will be specified with tabular inflow files.
+            numtab
+            An integer value equal to the number of tabular inflow files that will be read if TABFILES
+            is specified. A separate input file is required for each segment that receives specified inflow.
+            Thus, the maximum value of NUMTAB that can be specified is equal to the total number of
+            segments specified in Item 1c with variables NSS. The name (Fname) and unit number (Nunit)
+            of each tabular file must be specified in the MODFLOW-2005 Name File using tile type (Ftype) DATA.
+            maxval
+
+            """
+            tabfiles, numtab, maxval = line.strip().split()
+            numtab, maxval = int(numtab), int(maxval)
+            line = next(f)
+
+        # item 1c
+        nstrm, nss, nsfrpar, nparseg, const, dleak, ipakcb, istcb2, \
+        isfropt, nstrail, isuzn, nsfrsets, \
+        irtflg, numtim, weight, flwtol, option = _parse_1c(line, reachinput=reachinput, transroute=transroute)
+
+        # item 2
+        # set column names, dtypes
+        names = _get_item2_names(nstrm, reachinput, isfropt, structured)
+        dtypes = [d for d in ModflowSfr2.get_default_reach_dtype().descr
+                  if d[0] in names]
+
+        lines = []
+        for i in range(abs(nstrm)):
+            line = next(f)
+            line = line_parse(line)
+            ireach = tuple(map(float, line[:len(dtypes)]))
+            lines.append(ireach)
+
+        tmp = np.array(lines, dtype=dtypes)
+        # initialize full reach_data array with all possible columns
+        reach_data = ModflowSfr2.get_empty_reach_data(len(lines))
+        for n in names:
+            reach_data[n] = tmp[n]  # not sure if there's a way to assign multiple columns
+
+        # zero-based convention
+        inds = ['k', 'i', 'j'] if structured else ['node']
+        _markitzero(reach_data, inds)
+
+        # items 3 and 4 are skipped (parameters not supported)
+        # item 5
+        segment_data = {}
+        channel_geometry_data = {}
+        channel_flow_data = {}
+        dataset_5 = {}
+        aux_variables = {}  # not sure where the auxillary variables are supposed to go
+        for i in range(0, nper):
+            # Dataset 5
+            dataset_5[i] = _get_dataset(next(f), [1, 0, 0, 0])
+            itmp = dataset_5[i][0]
+            if itmp > 0:
+                # Item 6
+                current = ModflowSfr2.get_empty_segment_data(nsegments=itmp, aux_names=option)
+                current_aux = {}  # container to hold any auxillary variables
+                current_6d = {}  # these could also be implemented as structured arrays with a column for segment number
+                current_6e = {}
+                for j in range(itmp):
+                    dataset_6a = _parse_6a(next(f), option)
+                    current_aux[j] = dataset_6a[-1]
+                    dataset_6a = dataset_6a[:-1]  # drop xyz
+                    icalc = dataset_6a[1]
+                    dataset_6b = _parse_6bc(next(f), icalc, nstrm, isfropt, reachinput, per=i)
+                    dataset_6c = _parse_6bc(next(f), icalc, nstrm, isfropt, reachinput, per=i)
+
+                    current[j] = dataset_6a + dataset_6b + dataset_6c
+
+                    if icalc == 2:
+                        # ATL: not sure exactly how isfropt logic functions for this
+                        # dataset 6d description suggests that this line isn't read for isfropt > 1
+                        # but description of icalc suggest that icalc=2 (8-point channel) can be used with any isfropt
+                        if i == 0 or nstrm > 0 and not reachinput:  # or isfropt <= 1:
+                            dataset_6d = []
+                            for k in range(2):
+                                dataset_6d.append(_get_dataset(next(f), [0.0] * 8))
+                                # dataset_6d.append(list(map(float, next(f).strip().split())))
+                            current_6d[j + 1] = dataset_6d
+                    if icalc == 4:
+                        nstrpts = dataset_6a[5]
+                        dataset_6e = []
+                        for k in range(3):
+                            dataset_6e.append(_get_dataset(next(f), [0.0] * nstrpts))
+                        current_6e[j + 1] = dataset_6e
+
+                segment_data[i] = current
+                aux_variables[j + 1] = current_aux
+                if len(current_6d) > 0:
+                    channel_geometry_data[i] = current_6d
+                if len(current_6e) > 0:
+                    channel_flow_data[i] = current_6e
+
+            if tabfiles and i == 0:
+                for j in range(numtab):
+                    segnum, numval, iunit = map(int, next(f).strip().split())
+                    tabfiles_dict[segnum] = {'numval': numval, 'inuit': iunit}
+
+            else:
+                continue
+
+        # determine specified unit number
+        unitnumber = None
+        filenames = [None, None, None]
+        if ext_unit_dict is not None:
+            for key, value in ext_unit_dict.items():
+                if value.filetype == ModflowSfr2.ftype():
+                    unitnumber = key
+                    filenames[0] = os.path.basename(value.filename)
+
+                if ipakcb > 0:
+                    if key == ipakcb:
+                        filenames[1] = os.path.basename(value.filename)
+                        model.add_pop_key_list(key)
+
+                if abs(istcb2) > 0:
+                    if key == abs(istcb2):
+                        filenames[2] = os.path.basename(value.filename)
+                        model.add_pop_key_list(key)
+
+
+        return ModflowSfr2(model, nstrm=nstrm, nss=nss, nsfrpar=nsfrpar, nparseg=nparseg, const=const, dleak=dleak,
+                           ipakcb=ipakcb, istcb2=istcb2,
+                           isfropt=isfropt, nstrail=nstrail, isuzn=isuzn, nsfrsets=nsfrsets, irtflg=irtflg,
+                           numtim=numtim, weight=weight, flwtol=flwtol,
+                           reach_data=reach_data,
+                           segment_data=segment_data,
+                           dataset_5=dataset_5,
+                           channel_geometry_data=channel_geometry_data,
+                           channel_flow_data=channel_flow_data,
+                           reachinput=reachinput, transroute=transroute,
+                           tabfiles=tabfiles, tabfiles_dict=tabfiles_dict,
+                           unit_number=unitnumber, filenames=filenames)
+
+
+
+
+    def check(self, f=None, verbose=True, level=1):
+        """
+        Check sfr2 package data for common errors.
+
+        Parameters
+        ----------
+        f : str or file handle
+            String defining file name or file handle for summary file
+            of check method output. If a string is passed a file handle
+            is created. If f is None, check method does not write
+            results to a summary file. (default is None)
+        verbose : bool
+            Boolean flag used to determine if check method results are
+            written to the screen
+        level : int
+            Check method analysis level. If level=0, summary checks are
+            performed. If level=1, full checks are performed.
+
+        Returns
+        -------
+        None
+
+        Examples
+        --------
+
+        >>> import flopy
+        >>> m = flopy.modflow.Modflow.load('model.nam')
+        >>> m.sfr2.check()
+        """
+        chk = check(self, verbose=verbose, level=level)
+        chk.for_nans()
+        chk.numbering()
+        chk.routing()
+        chk.overlapping_conductance()
+        chk.elevations()
+        chk.slope()
+
+        if f is not None:
+            if isinstance(f, str):
+                pth = os.path.join(self.parent.model_ws, f)
+                f = open(pth, 'w')
+            f.write('{}\n'.format(chk.txt))
+            # f.close()
+        return chk
+
+    def assign_layers(self, adjust_botms=False, pad=1.):
+        """Assigns the appropriate layer for each SFR reach,
+        based on cell bottoms at location of reach.
+        
+        Parameters
+        ----------
+        adjust_botms : bool
+            Streambed bottom elevations below the model bottom
+            will cause an error in MODFLOW. If True, adjust
+            bottom elevations in lowest layer of the model
+            so they are at least pad distance below any co-located
+            streambed elevations.
+        pad : scalar
+            Minimum distance below streambed bottom to set
+            any conflicting model bottom elevations.
+            
+        Notes
+        -----
+        Streambed bottom = strtop - strthick
+        This routine updates the elevations in the botm array
+        of the flopy.model.ModflowDis instance. To produce a 
+        new DIS package file, model.write() or flopy.model.ModflowDis.write()
+        must be run.
+        """
+        streambotms = self.reach_data.strtop - self.reach_data.strthick
+        i, j = self.reach_data.i, self.reach_data.j
+        layers = self.parent.dis.get_layer(i, j, streambotms)
+
+        # check against model bottom
+        logfile = 'sfr_botm_conflicts.chk'
+        logtxt = ''
+        mbotms = self.parent.dis.botm.array[-1, i, j]
+        below = streambotms <= mbotms
+        below_i = self.reach_data.i[below]
+        below_j = self.reach_data.j[below]
+        l = []
+        header = ''
+        if np.any(below):
+            print('Warning: SFR streambed elevations below model bottom. '
+                  'See sfr_botm_conflicts.chk')
+            if not adjust_botms:
+                l += [below_i,
+                     below_j,
+                     mbotms[below],
+                     streambotms[below]]
+                header += 'i,j,model_botm,streambed_botm'
+            else:
+                print('Fixing elevation conflicts...')
+                botm = self.parent.dis.botm.array.copy()
+                for ib, jb in zip(below_i, below_j):
+                    inds = (self.reach_data.i == ib) & (self.reach_data.j == jb)
+                    botm[-1, ib, jb] = streambotms[inds].min() - pad
+                    #l.append(botm[-1, ib, jb])
+                #botm[-1, below_i, below_j] = streambotms[below] - pad
+                l.append(botm[-1, below_i, below_j])
+                header += ',new_model_botm'
+                self.parent.dis.botm = botm
+                mbotms = self.parent.dis.botm.array[-1, i, j]
+                assert not np.any(streambotms <= mbotms)
+                print('New bottom array assigned to Flopy DIS package '
+                      'instance.\nRun flopy.model.write() or '
+                      'flopy.model.ModflowDis.write() to write new DIS file.')
+            header += '\n'
+
+            with open(logfile, 'w') as log:
+                log.write(header)
+                a = np.array(l).transpose()
+                for line in a:
+                    log.write(','.join(map(str, line)) + '\n')
+        self.reach_data['k'] = layers
+
+    def get_outlets(self, level=0, verbose=True):
+        """Traces all routing connections from each headwater to the outlet.
+        """
+        txt = ''
+        for per in range(self.nper):
+            if per > 0 > self.dataset_5[per][0]:  # skip stress periods where seg data not defined
+                continue
+            segments = self.segment_data[per].nseg
+            outsegs = self.segment_data[per].outseg
+            '''
+            all_outsegs = np.vstack([segments, outsegs])
+            max_outseg = all_outsegs[-1].max()
+            knt = 1
+            while max_outseg > 0:
+
+                nextlevel = np.array([outsegs[s - 1] if s > 0 and s < 999999 else 0
+                                      for s in all_outsegs[-1]])
+
+                all_outsegs = np.vstack([all_outsegs, nextlevel])
+                max_outseg = nextlevel.max()
+                if max_outseg == 0:
+                    break
+                knt += 1
+                if knt > self.nss:
+                    # subset outsegs map to only include rows with outseg number > 0 in last column
+                    circular_segs = all_outsegs.T[all_outsegs[-1] > 0]
+
+                    # only retain one instance of each outseg number at iteration=nss
+                    vals = []  # append outseg values to vals after they've appeared once
+                    mask = [(True, vals.append(v))[0]
+                            if v not in vals
+                            else False for v in circular_segs[-1]]
+                    circular_segs = circular_segs[:, np.array(mask)]
+
+                    # cull the circular segments array to remove duplicate instances of routing circles
+                    circles = []
+                    duplicates = []
+                    for i in range(np.shape(circular_segs)[0]):
+                        # find where values in the row equal the last value;
+                        # record the index of the second to last instance of last value
+                        repeat_start_ind = np.where(circular_segs[i] == circular_segs[i, -1])[0][-2:][0]
+                        # use that index to slice out the repeated segment sequence
+                        circular_seq = circular_segs[i, repeat_start_ind:].tolist()
+                        # keep track of unique sequences of repeated segments
+                        if set(circular_seq) not in circles:
+                            circles.append(set(circular_seq))
+                            duplicates.append(False)
+                        else:
+                            duplicates.append(True)
+                    circular_segs = circular_segs[~np.array(duplicates), :]
+
+                    txt += '{0} instances where an outlet was not found after {1} consecutive segments!\n' \
+                        .format(len(circular_segs), self.nss)
+                    if level == 1:
+                        txt += '\n'.join([' '.join(map(str, row)) for row in circular_segs]) + '\n'
+                    else:
+                        f = 'circular_routing.csv'
+                        np.savetxt(f, circular_segs, fmt='%d', delimiter=',', header=txt)
+                        txt += 'See {} for details.'.format(f)
+                    if verbose:
+                        print(txt)
+                    break
+            # the array of segment sequence is useful for other other operations,
+            # such as plotting elevation profiles
+            self.outsegs[per] = all_outsegs
+            '''
+            # use graph instead of above loop
+            nrow = len(self.segment_data[per].nseg)
+            ncol = np.max([len(v) if v is not None else 0 for v in self.paths.values()])
+            all_outsegs = np.zeros((nrow, ncol), dtype=int)
+            for i, (k, v) in enumerate(self.paths.items()):
+                if k > 0:
+                    all_outsegs[i, :len(v)] = v
+            all_outsegs.sort(axis=0)
+            self.outsegs[per] = all_outsegs
+            # create a dictionary listing outlets associated with each segment
+            # outlet is the last value in each row of outseg array that is != 0 or 999999
+            #self.outlets[per] = {i + 1: r[(r != 0) & (r != 999999)][-1]
+            #if len(r[(r != 0) & (r != 999999)]) > 0
+            #else i + 1
+            #                     for i, r in enumerate(all_outsegs.T)}
+            self.outlets[per] = {k: self.paths[k][-1] if k in self.paths
+                                 else k for k in self.segment_data[per].nseg}
+        return txt
+
+    def reset_reaches(self):
+        self.reach_data.sort(order=['iseg', 'ireach'])
+        reach_data = self.reach_data
+        segment_data = self.segment_data[0]
+        ireach = []
+        for iseg in segment_data.nseg:
+            nreaches = np.sum(reach_data.iseg == iseg)
+            ireach += list(range(1, nreaches+1))
+        self.reach_data['ireach'] = ireach
+
+    def set_outreaches(self):
+        """Determine the outreach for each SFR reach (requires a reachID column in reach_data).
+        Uses the segment routing specified for the first stress period to route reaches between segments.
+        """
+        self.reach_data.sort(order=['iseg', 'ireach'])
+        self.reset_reaches() # ensure that each segment starts with reach 1
+        rd = self.reach_data
+        outseg = self.graph
+        reach1IDs = dict(zip(rd[rd.ireach == 1].iseg,
+                             rd[rd.ireach == 1].reachID))
+        outreach = []
+        for i in range(len(rd)):
+            # if at the end of reach data or current segment
+            if i + 1 == len(rd) or rd.ireach[i + 1] == 1:
+                nextseg = outseg[rd.iseg[i]]  # get next segment
+                if nextseg > 0:  # current reach is not an outlet
+                    nextrchid = reach1IDs[nextseg]  # get reach 1 of next segment
+                else:
+                    nextrchid = 0
+            else:  # otherwise, it's the next reachID
+                nextrchid = rd.reachID[i + 1]
+            outreach.append(nextrchid)
+        self.reach_data['outreach'] = outreach
+
+    def get_slopes(self, default_slope=0.001, minimum_slope=0.0001, maximum_slope=1.):
+        """Compute slopes by reach using values in strtop (streambed top) and rchlen (reach length)
+        columns of reach_data. The slope for a reach n is computed as strtop(n+1) - strtop(n) / rchlen(n).
+        Slopes for outlet reaches are set equal to a default value (default_slope).
+        Populates the slope column in reach_data.
+        
+        Parameters
+        ----------
+        default_slope : float
+            Slope value applied to outlet reaches (where water leaves the model).
+            Default value is 0.001
+        minimum_slope : float
+            Assigned to reaches with computed slopes less than this value.
+            This ensures that the Manning's equation won't produce unreasonable values of stage
+            (in other words, that stage is consistent with assumption that
+            streamflow is primarily drive by the streambed gradient).
+            Default value is 0.0001.
+        maximum_slope : float
+            Assigned to reaches with computed slopes more than this value.
+            Default value is 1.
+        """
+        # compute outreaches if they aren't there already
+        if np.diff(self.reach_data.outreach).max() == 0:
+            self.set_outreaches()
+        rd = self.reach_data
+        elev = dict(zip(rd.reachID, rd.strtop))
+        dist = dict(zip(rd.reachID, rd.rchlen))
+        dnelev = {rid: elev[rd.outreach[i]] if rd.outreach[i] != 0
+        else -9999 for i, rid in enumerate(rd.reachID)}
+        slopes = np.array([(elev[i] - dnelev[i]) / dist[i] if dnelev[i] != -9999
+                  else default_slope for i in rd.reachID])
+        slopes[slopes < minimum_slope] = minimum_slope
+        slopes[slopes > maximum_slope] = maximum_slope
+        self.reach_data['slope'] = slopes
+
+
+    def get_upsegs(self):
+        """From segment_data, returns nested dict of all upstream segments by segemnt,
+        by stress period.
+
+        Returns
+        -------
+        all_upsegs : dict
+            Nested dictionary of form {stress period: {segment: [list of upsegs]}}
+
+        Notes
+        -----
+        This method will not work if there are instances of circular routing.
+
+        """
+        all_upsegs = {}
+        for per in range(self.nper):
+            if per > 0 > self.dataset_5[per][0]:  # skip stress periods where seg data not defined
+                continue
+            segment_data = self.segment_data[per]
+
+            # make a list of adjacent upsegments keyed to outseg list in Mat2
+            upsegs = {o: segment_data.nseg[segment_data.outseg == o].tolist()
+                      for o in np.unique(segment_data.outseg)}
+
+            outsegs = [k for k in list(upsegs.keys()) if k > 0]  # exclude 0, which is the outlet designator
+
+            # for each outseg key, for each upseg, check for more upsegs, append until headwaters has been reached
+            for outseg in outsegs:
+
+                up = True
+                upsegslist = upsegs[outseg]
+                while up:
+                    added_upsegs = []
+                    for us in upsegslist:
+                        if us in outsegs:
+                            added_upsegs += upsegs[us]
+                    if len(added_upsegs) == 0:
+                        up = False
+                        break
+                    else:
+                        upsegslist = added_upsegs
+                        upsegs[outseg] += added_upsegs
+
+            # the above algorithm is recursive, so lower order streams get duplicated many times
+            # use a set to get unique upsegs
+            all_upsegs[per] = {u: list(set(upsegs[u])) for u in outsegs}
+        return all_upsegs
+
+
+    def renumber_segments(self):
+        """Renumber segments so that segment numbering is continuous and always increases
+        in the downstream direction. This may speed convergence of the NWT solver 
+        in some situations.
+        """
+
+        self.segment_data[0].sort(order='nseg')
+
+        # get renumbering info from per=0
+        nseg = self.segment_data[0].nseg
+        outseg = self.segment_data[0].outseg
+
+        # explicitly fix any gaps in the numbering
+        # (i.e. from removing segments)
+        nseg2 = np.arange(1, len(nseg) + 1)
+        # intermediate mapping that
+        r1 = dict(zip(nseg, nseg2))
+        r1[0] = 0
+        outseg2 = np.array([r1[s] for s in outseg])
+
+        # function re-assigning upseg numbers consecutively at one level relative to outlet(s)
+        # counts down from the number of segments
+        def reassign_upsegs(r, nexts, upsegs):
+            nextupsegs = []
+            for u in upsegs:
+                r[u] = nexts if u > 0 else u  # handle lakes
+                nexts -= 1
+                nextupsegs += list(nseg2[outseg2 == u])
+            return r, nexts, nextupsegs
+
+        ns = len(nseg)
+
+        # start at outlets with nss;
+        # renumber upsegs consecutively at each level
+        # until all headwaters have been reached
+        nexts = ns
+        r2 = {0: 0}
+        nextupsegs = nseg2[outseg2 == 0]
+        for i in range(ns):
+            r2, nexts, nextupsegs = reassign_upsegs(r2, nexts, nextupsegs)
+            if len(nextupsegs) == 0:
+                break
+        # map original segment numbers to new numbers
+        r = {k: r2.get(v, v) for k, v in r1.items()}
+
+        # renumber segments in all stress period data
+        for per in self.segment_data.keys():
+            self.segment_data[per]['nseg'] = [r.get(s, s) for s in self.segment_data[per].nseg]
+            self.segment_data[per]['outseg'] = [r.get(s, s) for s in self.segment_data[per].outseg]
+            self.segment_data[per].sort(order='nseg')
+            inds = (outseg > 0) & (nseg > outseg)
+            assert not np.any(inds)
+            assert len(self.segment_data[per]['nseg']) == self.segment_data[per]['nseg'].max()
+
+        # renumber segments in reach_data
+        self.reach_data['iseg'] = [r.get(s, s) for s in self.reach_data.iseg]
+        self.reach_data.sort(order=['iseg', 'ireach'])
+        self.reach_data['reachID'] = np.arange(1, len(self.reach_data) + 1)
+        self.set_outreaches()  # reset the outreaches to ensure continuity
+
+        # renumber segments in other datasets
+        def renumber_channel_data(d):
+            if d is not None:
+                d2 = {}
+                for k, v in d.items():
+                    d2[k] = {}
+                    for s, vv in v.items():
+                        d2[k][r[s]] = vv
+            else:
+                d2 = None
+            return d2
+
+        self.channel_geometry_data = renumber_channel_data(self.channel_geometry_data)
+        self.channel_flow_data = renumber_channel_data(self.channel_flow_data)
+
+
+    def plot_path(self, start_seg=None, end_seg=0, plot_segment_lines=True):
+        """Plot a profile of streambed elevation and model top 
+        along a path of segments.
+        
+        Parameters
+        ----------
+        start_seg : int
+            Number of first segment in path.
+        end_seg : int
+            Number of last segment in path (defaults to 0/outlet).
+        plot_segment_lines : bool
+            Controls plotting of segment end locations along profile.
+            (default True)
+            
+        Returns
+        -------
+        ax : matplotlib.axes._subplots.AxesSubplot object
+        """
+
+        if not pd:
+            print('This method requires pandas')
+            return
+
+        df = self.df
+        m = self.parent
+        mfunits = m.sr.model_length_units
+
+        to_miles = {'feet': 1/5280., 'meters': 1/(.3048*5280.)}
+
+        # slice the path
+        path = np.array(self.paths[start_seg])
+        endidx = np.where(path == end_seg)[0]
+        endidx = endidx if len(endidx) > 0 else None
+        path = path[:np.squeeze(endidx)]
+        endseg = path
+
+        # get the values
+        groups = df.groupby('iseg')
+        tmp = pd.concat([groups.get_group(s) for s in path])
+        tops = m.dis.top.array[tmp.i, tmp.j]
+        dist = np.cumsum(tmp.rchlen.values) * to_miles.get(mfunits, 1.)
+
+        # segment starts
+        starts = dist[np.where(tmp.ireach.values == 1)[0]]
+
+        fig, ax = plt.subplots(figsize=(11, 8.5))
+        ax.plot(dist, tops, label='Model top')
+        ax.plot(dist, tmp.strtop, label='Streambed top')
+        ax.set_xlabel('Distance along path, in miles')
+        ax.set_ylabel('Elevation, in {}'.format(mfunits))
+        ymin, ymax = ax.get_ylim()
+        plt.autoscale(False)
+
+        if plot_segment_lines: # plot segment ends as vertical lines
+            ax.vlines(x=starts, ymin=ymin, ymax=ymax, lw=.1, alpha=.1,
+                      label='Gray lines indicate\nsegment ends.')
+        ax.legend()
+
+        # plot selected segment numbers along path
+        stride = np.floor(len(dist)/10)
+        stride = 1 if stride < 1 else stride
+        inds = np.arange(0, len(dist), stride, dtype=int)
+        plot_segnumbers = tmp.iseg.values[inds]
+        xlocs = dist[inds]
+        pad = 0.04 * (ymax-ymin)
+        for x, sn in zip(xlocs, plot_segnumbers):
+            ax.text(x, ymin+pad, '{}'.format(sn), va='top')
+        ax.text(xlocs[0], ymin+pad*1.2, 'Segment numbers:', va='bottom', fontweight='bold')
+        ax.text(dist[-1], ymin+pad, '{}'.format(end_seg), ha='center', va='top')
+        return ax
+
+
+    def _get_headwaters(self, per=0):
+        """List all segments that are not outsegs (that do not have any segments upstream).
+
+        Parameters
+        ----------
+        per : int
+            Stress period for which to list headwater segments (default 0)
+
+        Returns
+        -------
+        headwaters : np.ndarray (1-D)
+            One dimmensional array listing all headwater segments.
+        """
+        upsegs = [self.segment_data[per].nseg[self.segment_data[per].outseg == s].tolist()
+                  for s in self.segment_data[0].nseg]
+        return self.segment_data[per].nseg[np.array([i for i, u in enumerate(upsegs) if len(u) == 0])]
+
+    def _interpolate_to_reaches(self, segvar1, segvar2, per=0):
+        """Interpolate values in datasets 6b and 6c to each reach in stream segment
+
+        Parameters
+        ----------
+        segvar1 : str
+            Column/variable name in segment_data array for representing start of segment
+            (e.g. hcond1 for hydraulic conductivity)
+            For segments with icalc=2 (specified channel geometry); if width1 is given,
+            the eigth distance point (XCPT8) from dataset 6d will be used as the stream width.
+            For icalc=3, an abitrary width of 5 is assigned.
+            For icalc=4, the mean value for width given in item 6e is used.
+        segvar2 : str
+            Column/variable name in segment_data array for representing start of segment
+            (e.g. hcond2 for hydraulic conductivity)
+        per : int
+            Stress period with segment data to interpolate
+
+        Returns
+        -------
+        reach_values : 1D array
+            One dimmensional array of interpolated values of same length as reach_data array.
+            For example, hcond1 and hcond2 could be entered as inputs to get values for the
+            strhc1 (hydraulic conductivity) column in reach_data.
+
+        """
+        reach_data = self.reach_data
+        segment_data = self.segment_data[per]
+        segment_data.sort(order='nseg')
+        reach_data.sort(order=['iseg', 'ireach'])
+        reach_values = []
+        for seg in segment_data.nseg:
+            reaches = reach_data[reach_data.iseg == seg]
+            dist = np.cumsum(reaches.rchlen) - 0.5 * reaches.rchlen
+            icalc = segment_data.icalc[segment_data.nseg == seg]
+            if 'width' in segvar1 and icalc == 2:  # get width from channel cross section length
+                channel_geometry_data = self.channel_geometry_data[per]
+                reach_values += list(np.ones(len(reaches)) * channel_geometry_data[seg][0][-1])
+            elif 'width' in segvar1 and icalc == 3:  # assign arbitrary width since width is based on flow
+                reach_values += list(np.ones(len(reaches)) * 5)
+            elif 'width' in segvar1 and icalc == 4:  # assume width to be mean from streamflow width/flow table
+                channel_flow_data = self.channel_flow_data[per]
+                reach_values += list(np.ones(len(reaches)) * np.mean(channel_flow_data[seg][2]))
+            else:
+                fp = [segment_data[segment_data['nseg'] == seg][segvar1][0],
+                      segment_data[segment_data['nseg'] == seg][segvar2][0]]
+                xp = [dist[0], dist[-1]]
+                reach_values += np.interp(dist, xp, fp).tolist()
+        return np.array(reach_values)
+
+    def _write_1c(self, f_sfr):
+
+        # NSTRM NSS NSFRPAR NPARSEG CONST DLEAK ipakcb  ISTCB2
+        # [ISFROPT] [NSTRAIL] [ISUZN] [NSFRSETS] [IRTFLG] [NUMTIM] [WEIGHT] [FLWTOL]
+        f_sfr.write('{:.0f} {:.0f} {:.0f} {:.0f} {:.8f} {:.8f} {:.0f} {:.0f} '
+                    .format(self.nstrm, self.nss, self.nsfrpar, self.nparseg,
+                            self.const, self.dleak, self.ipakcb, self.istcb2))
+        if self.reachinput:
+            self.nstrm = abs(self.nstrm)  # see explanation for dataset 1c in online guide
+            f_sfr.write('{:.0f} '.format(self.isfropt))
+            if self.isfropt > 1:
+                f_sfr.write('{:.0f} {:.0f} {:.0f} '.format(self.nstrail,
+                                                           self.isuzn,
+                                                           self.nsfrsets))
+        if self.nstrm < 0:
+            f_sfr.write('{:.0f} {:.0f} {:.0f} {:.0f} '.format(self.isfropt,
+                                                              self.nstrail,
+                                                              self.isuzn,
+                                                              self.nsfrsets))
+        if self.nstrm < 0 or self.transroute:
+            f_sfr.write('{:.0f} '.format(self.irtflag))
+            if self.irtflag < 0:
+                f_sfr.write('{:.0f} {:.8f} {:.8f} '.format(self.numtim,
+                                                           self.weight,
+                                                           self.flwtol))
+        f_sfr.write('\n')
+
+    def _write_reach_data(self, f_sfr):
+
+        # Write the recarray (data) to the file (or file handle) f
+        assert isinstance(self.reach_data, np.recarray), "MfList.__tofile() data arg " + \
+                                                         "not a recarray"
+
+        # decide which columns to write
+        # columns = self._get_item2_names()
+        columns = _get_item2_names(self.nstrm, self.reachinput, self.isfropt,
+                                   structured=self.parent.structured)
+
+        # Add one to the kij indices
+        # names = self.reach_data.dtype.names
+        # lnames = []
+        # [lnames.append(name.lower()) for name in names]
+        # --make copy of data for multiple calls
+        d = np.recarray.copy(self.reach_data[columns])
+        for idx in ['k', 'i', 'j', 'node']:
+            if (idx in columns):
+                d[idx] += 1
+        formats = _fmt_string(d)[:-1] + '\n'
+        for i in range(len(d)):
+            f_sfr.write(formats.format(*d[i]))
+
+    def _write_segment_data(self, i, j, f_sfr):
+        cols = ['nseg', 'icalc', 'outseg', 'iupseg', 'iprior', 'nstrpts', 'flow', 'runoff',
+                'etsw', 'pptsw', 'roughch', 'roughbk', 'cdpth', 'fdpth', 'awdth', 'bwdth']
+        fmts = _fmt_string_list(self.segment_data[i][cols].copy()[j])
+
+        nseg, icalc, outseg, iupseg, iprior, nstrpts, flow, runoff, etsw, \
+        pptsw, roughch, roughbk, cdpth, fdpth, awdth, bwdth = \
+            [0 if v == self.default_value else v for v in self.segment_data[i][cols].copy()[j]]
+
+        f_sfr.write(' '.join(fmts[0:4]).format(nseg, icalc, outseg, iupseg) + ' ')
+
+        if iupseg > 0:
+            f_sfr.write(fmts[4].format(iprior) + ' ')
+        if icalc == 4:
+            f_sfr.write(fmts[5].format(nstrpts) + ' ')
+
+        f_sfr.write(' '.join(fmts[6:10]).format(flow, runoff, etsw, pptsw) + ' ')
+
+        if icalc in [1, 2]:
+            f_sfr.write(fmts[10].format(roughch) + ' ')
+        if icalc == 2:
+            f_sfr.write(fmts[11].format(roughbk) + ' ')
+
+        if icalc == 3:
+            f_sfr.write(' '.join(fmts[12:16]).format(cdpth, fdpth, awdth, bwdth) + ' ')
+        f_sfr.write('\n')
+
+        self._write_6bc(i, j, f_sfr, cols=['hcond1', 'thickm1', 'elevup', 'width1', 'depth1', 'thts1', 'thti1',
+                                           'eps1', 'uhc1'])
+        self._write_6bc(i, j, f_sfr, cols=['hcond2', 'thickm2', 'elevdn', 'width2', 'depth2', 'thts2', 'thti2',
+                                           'eps2', 'uhc2'])
+
+    def _write_6bc(self, i, j, f_sfr, cols=[]):
+
+        icalc = self.segment_data[i][j][1]
+        fmts = _fmt_string_list(self.segment_data[i][cols].copy()[j])
+        hcond, thickm, elevupdn, width, depth, thts, thti, eps, uhc = \
+            [0 if v == self.default_value else v for v in self.segment_data[i][cols].copy()[j]]
+
+        if self.isfropt in [0, 4, 5] and icalc <= 0:
+            f_sfr.write(' '.join(fmts[0:5]).format(hcond, thickm, elevupdn, width, depth) + ' ')
+
+        elif self.isfropt in [0, 4, 5] and icalc == 1:
+            f_sfr.write(fmts[0].format(hcond) + ' ')
+
+            if i == 0:
+                f_sfr.write(' '.join(fmts[1:4]).format(thickm, elevupdn, width) + ' ')
+                if self.isfropt in [4, 5]:
+                    f_sfr.write(' '.join(fmts[5:8]).format(thts, thti, eps) + ' ')
+
+                if self.isfropt == 5:
+                    f_sfr.write(fmts[8].format(uhc) + ' ')
+                    
+            elif i > 0 and self.isfropt == 0:
+                f_sfr.write(' '.join(fmts[1:4]).format(thickm, elevupdn, width) + ' ')
+
+        elif self.isfropt in [0, 4, 5] and icalc >= 2:
+            f_sfr.write(fmts[0].format(hcond) + ' ')
+
+            if self.isfropt in [4, 5] and i > 0 and icalc == 2:
+                pass
+            else:
+                f_sfr.write(' '.join(fmts[1:3]).format(thickm, elevupdn) + ' ')
+
+                if self.isfropt in [4, 5] and icalc == 2 and i == 0:
+                    f_sfr.write(' '.join(fmts[3:6]).format(thts, thti, eps) + ' ')
+
+                    if self.isfropt == 5:
+                        f_sfr.write(fmts[8].format(uhc) + ' ')
+                else:
+                    pass
+        elif self.isfropt == 1 and icalc <= 1:
+            f_sfr.write(fmts[3].format(width) + ' ')
+            if icalc <= 0:
+                f_sfr.write(fmts[4].format(depth) + ' ')
+        elif self.isfropt in [2, 3] and icalc <= 1:
+            if i > 0:
+                pass
+            else:
+                f_sfr.write(fmts[3].format(width) + ' ')
+                if icalc <= 0:
+                    f_sfr.write(fmts[4].format(depth) + ' ')
+        else:
+            pass
+        f_sfr.write('\n')
+
+
+        # def plot(self,  **kwargs):
+        # return super(ModflowSfr2, self).plot(**kwargs)
+
+    def write_file(self, filename=None):
+        """
+        Write the package file.
+
+        Returns
+        -------
+        None
+
+        """
+
+        # tabfiles = False
+        # tabfiles_dict = {}
+        # transroute = False
+        # reachinput = False
+        if filename is not None:
+            self.fn_path = filename
+
+        f_sfr = open(self.fn_path, 'w')
+
+        # Item 0 -- header
+        f_sfr.write('{0}\n'.format(self.heading))
+
+        # Item 1
+        if self.reachinput:
+            """
+            When REACHINPUT is specified, variable ISFROPT is read in data set 1c.
+            ISFROPT can be used to change the default format for entering reach and segment data
+            or to specify that unsaturated flow beneath streams will be simulated.
+            """
+            f_sfr.write('reachinput ')
+        if self.transroute:
+            """When TRANSROUTE is specified, optional variables IRTFLG, NUMTIM, WEIGHT, and FLWTOL
+            also must be specified in Item 1c.
+            """
+            f_sfr.write('transroute')
+        if self.transroute or self.reachinput:
+            f_sfr.write('\n')
+        if self.tabfiles:
+            """
+            tabfiles
+            An optional character variable that is a flag to indicate that inflows to one or more stream
+            segments will be specified with tabular inflow files.
+            numtab
+            An integer value equal to the number of tabular inflow files that will be read if TABFILES
+            is specified. A separate input file is required for each segment that receives specified inflow.
+            Thus, the maximum value of NUMTAB that can be specified is equal to the total number of
+            segments specified in Item 1c with variables NSS. The name (Fname) and unit number (Nunit)
+            of each tabular file must be specified in the MODFLOW-2005 Name File using tile type (Ftype) DATA.
+            maxval
+
+            """
+            f_sfr.write('{} {} {}\n'.format(self.tabfiles, self.numtab, self.maxval))
+
+        self._write_1c(f_sfr)
+
+        # item 2
+        self._write_reach_data(f_sfr)
+
+        # items 3 and 4 are skipped (parameters not supported)
+
+        for i in range(0, self.nper):
+
+            # item 5
+            itmp = self.dataset_5[i][0]
+            f_sfr.write(' '.join(map(str, self.dataset_5[i])) + '\n')
+            if itmp > 0:
+
+                # Item 6
+                for j in range(itmp):
+
+                    # write datasets 6a, 6b and 6c
+                    self._write_segment_data(i, j, f_sfr)
+
+                    icalc = self.segment_data[i].icalc[j]
+                    if icalc == 2:
+                        if i == 0 or self.nstrm > 0 and not self.reachinput:  # or isfropt <= 1:
+                            for k in range(2):
+                                for d in self.channel_geometry_data[i][j + 1][k]:
+                                    f_sfr.write('{:.2f} '.format(d))
+                                f_sfr.write('\n')
+
+                    if icalc == 4:
+                        # nstrpts = self.segment_data[i][j][5]
+                        for k in range(3):
+                            for d in self.channel_flow_data[i][j + 1][k]:
+                                f_sfr.write('{:.2f} '.format(d))
+                            f_sfr.write('\n')
+            if self.tabfiles and i == 0:
+                for j in sorted(self.tabfiles_dict.keys()):
+                    f_sfr.write('{:.0f} {:.0f} {:.0f}\n'.format(j,
+                                                                self.tabfiles_dict[j]['numval'],
+                                                                self.tabfiles_dict[j]['inuit']))
+            else:
+                continue
+        f_sfr.close()
+
+    def export(self, f, **kwargs):
+        if isinstance(f, str) and f.lower().endswith(".shp"):
+            from flopy.utils.geometry import Polygon, LineString
+            from flopy.export.shapefile_utils import recarray2shp
+            verts = self.parent.sr.get_vertices(self.reach_data.i, self.reach_data.j)
+            geoms = [Polygon(v) for v in verts]
+            recarray2shp(self.reach_data, geoms, shpname=f, **kwargs)
+        else:
+            from flopy import export
+            return export.utils.package_helper(f, self, **kwargs)
+
+    def export_linkages(self, f, **kwargs):
+        """Export linework shapefile showing all routing connections between SFR reaches.
+        A length field containing the distance between connected reaches
+        can be used to filter for the longest connections in a GIS.
+        """
+        from flopy.utils.geometry import LineString
+        from flopy.export.shapefile_utils import recarray2shp
+        rd = self.reach_data.copy()
+        m = self.parent
+        rd.sort(order=['reachID'])
+
+        # get the cell centers for each reach
+        x0 = m.sr.xcentergrid[rd.i, rd.j]
+        y0 = m.sr.ycentergrid[rd.i, rd.j]
+        loc = dict(zip(rd.reachID, zip(x0, y0)))
+
+        # make lines of the reach connections between cell centers
+        geoms = []
+        lengths = []
+        for r in rd.reachID:
+            x0, y0 = loc[r]
+            outreach = rd.outreach[r - 1]
+            if outreach == 0:
+                x1, y1 = x0, y0
+            else:
+                x1, y1 = loc[outreach]
+            geoms.append(LineString([(x0, y0), (x1, y1)]))
+            lengths.append(np.sqrt((x1 - x0) ** 2 + (y1 - y0) ** 2))
+        lengths = np.array(lengths)
+
+        # append connection lengths for filtering in GIS
+        rd = recfunctions.append_fields(rd,
+                                        names=['length'],
+                                        data=[lengths],
+                                        usemask=False,
+                                        asrecarray=True)
+        recarray2shp(rd, geoms, f, **kwargs)
+
+    def export_outlets(self, f, **kwargs):
+        """Export point shapefile showing locations where streamflow is leaving
+        the model (outset=0).
+        """
+        from flopy.utils.geometry import Point
+        from flopy.export.shapefile_utils import recarray2shp
+        rd = self.reach_data
+        if np.min(rd.outreach) == np.max(rd.outreach):
+            self.set_outreaches()
+        rd = self.reach_data[self.reach_data.outreach == 0].copy()
+        m = self.parent
+        rd.sort(order=['iseg', 'ireach'])
+
+        # get the cell centers for each reach
+        x0 = m.sr.xcentergrid[rd.i, rd.j]
+        y0 = m.sr.ycentergrid[rd.i, rd.j]
+        geoms = [Point(x, y) for x, y in zip(x0, y0)]
+        recarray2shp(rd, geoms, f, **kwargs)
+
+    @staticmethod
+    def ftype():
+        return 'SFR'
+
+
+    @staticmethod
+    def defaultunit():
+        return 17
+
+
+class check:
+    """
+    Check SFR2 package for common errors
+
+    Parameters
+    ----------
+    sfrpackage : object
+        Instance of Flopy ModflowSfr2 class.
+    verbose : bool
+        Boolean flag used to determine if check method results are
+        written to the screen
+    level : int
+        Check method analysis level. If level=0, summary checks are
+        performed. If level=1, full checks are performed.
+
+    Notes
+    -----
+
+    Daniel Feinstein's top 10 SFR problems (7/16/2014):
+    1) cell gaps btw adjacent reaches in a single segment
+    2) cell gaps btw routed segments. possibly because of re-entry problems at domain edge
+    3) adjacent reaches with STOP sloping the wrong way
+    4) routed segments with end/start sloping the wrong way
+    5) STOP>TOP1 violations, i.e.,floaters
+    6) STOP<<TOP1 violations, i.e., exaggerated incisions
+    7) segments that end within one diagonal cell distance from another segment, inviting linkage
+    8) circular routing of segments
+    9) multiple reaches with non-zero conductance in a single cell
+    10) reaches in inactive cells
+
+    Also after running the model they will want to check for backwater effects.
+    """
+
+    def __init__(self, sfrpackage, verbose=True, level=1):
+        self.sfr = copy.copy(sfrpackage)
+        self.sr = self.sfr.parent.sr
+        self.reach_data = sfrpackage.reach_data
+        self.segment_data = sfrpackage.segment_data
+        self.verbose = verbose
+        self.level = level
+        self.passed = []
+        self.warnings = []
+        self.errors = []
+        self.txt = '\n{} ERRORS:\n'.format(self.sfr.name[0])
+        self.summary_array = None
+
+    def _boolean_compare(self, array, col1, col2,
+                         level0txt='{} violations encountered.',
+                         level1txt='Violations:',
+                         sort_ascending=True, print_delimiter=' '):
+        """Compare two columns in a record array. For each row,
+        tests if value in col1 is greater than col2. If any values
+        in col1 are > col2, subsets array to only include rows where
+        col1 is greater. Creates another column with differences
+        (col1-col2), and prints the array sorted by the differences
+        column (diff).
+
+        Parameters
+        ----------
+        array : record array
+            Array with columns to compare.
+        col1 : string
+            Column name in array.
+        col2 : string
+            Column name in array.
+        sort_ascending : T/F; default True
+            If True, printed array will be sorted by differences in
+            ascending order.
+        print_delimiter : str
+            Delimiter for printed array.
+
+        Returns
+        -------
+        txt : str
+            Error messages and printed array (if .level attribute of
+            checker is set to 1). Returns an empty string if no
+            values in col1 are greater than col2.
+
+        Notes
+        -----
+        info about appending to record arrays (views vs. copies and upcoming changes to numpy):
+        http://stackoverflow.com/questions/22865877/how-do-i-write-to-multiple-fields-of-a-structured-array
+        """
+        txt = ''
+        array = array.copy()
+        if isinstance(col1, np.ndarray):
+            array = recfunctions.append_fields(array, names='tmp1', data=col1,
+                                               asrecarray=True)
+            col1 = 'tmp1'
+        if isinstance(col2, np.ndarray):
+            array = recfunctions.append_fields(array, names='tmp2', data=col2,
+                                               asrecarray=True)
+            col2 = 'tmp2'
+        if isinstance(col1, tuple):
+            array = recfunctions.append_fields(array, names=col1[0], data=col1[1],
+                                               asrecarray=True)
+            col1 = col1[0]
+        if isinstance(col2, tuple):
+            array = recfunctions.append_fields(array, names=col2[0], data=col2[1],
+                                               asrecarray=True)
+            col2 = col2[0]
+
+        failed = array[col1] > array[col2]
+        if np.any(failed):
+            failed_info = array[failed].copy()
+            txt += level0txt.format(len(failed_info)) + '\n'
+            if self.level == 1:
+                diff = failed_info[col2] - failed_info[col1]
+                cols = [c for c in failed_info.dtype.names if failed_info[c].sum() != 0
+                        and c != 'diff'
+                        and 'tmp' not in c]
+                # currently failed_info[cols] results in a warning. Not sure
+                # how to do this properly with a recarray.
+                failed_info = recfunctions.append_fields(failed_info[cols].copy(),
+                                                         names='diff',
+                                                         data=diff,
+                                                         asrecarray=True)
+                failed_info.sort(order='diff', axis=0)
+                if not sort_ascending:
+                    failed_info = failed_info[::-1]
+                txt += level1txt + '\n'
+                txt += _print_rec_array(failed_info, delimiter=print_delimiter)
+            txt += '\n'
+        return txt
+
+    def _txt_footer(self, headertxt, txt, testname, passed=False, warning=True):
+        if len(txt) == 0 or passed:
+            txt += 'passed.'
+            self.passed.append(testname)
+        elif warning:
+            self.warnings.append(testname)
+        else:
+            self.errors.append(testname)
+        if self.verbose:
+            print(txt + '\n')
+        self.txt += headertxt + txt + '\n'
+
+    def for_nans(self):
+        """Check for nans in reach or segment data"""
+        headertxt = 'Checking for nan values...\n'
+        txt = ''
+        passed = False
+        isnan = np.any(np.isnan(np.array(self.reach_data.tolist())), axis=1)
+        nanreaches = self.reach_data[isnan]
+        if np.any(isnan):
+            txt += 'Found {} reachs with nans:\n'.format(len(nanreaches))
+            if self.level == 1:
+                txt += _print_rec_array(nanreaches, delimiter=' ')
+        for per, sd in self.segment_data.items():
+            isnan = np.any(np.isnan(np.array(sd.tolist())), axis=1)
+            nansd = sd[isnan]
+            if np.any(isnan):
+                txt += 'Per {}: found {} segments with nans:\n'.format(per, len(nanreaches))
+                if self.level == 1:
+                    txt += _print_rec_array(nansd, delimiter=' ')
+        if len(txt) == 0:
+            passed = True
+        self._txt_footer(headertxt, txt, 'nan values', passed)
+
+    def run_all(self):
+        return self.sfr.check()
+
+    def numbering(self):
+        """checks for continuity in segment and reach numbering
+        """
+
+        headertxt = 'Checking for continuity in segment and reach numbering...\n'
+        if self.verbose:
+            print(headertxt.strip())
+        txt = ''
+        passed = False
+
+        sd = self.segment_data[0]
+        # check segment numbering
+        txt += _check_numbers(self.sfr.nss,
+                              sd['nseg'],
+                              level=self.level,
+                              datatype='segment')
+
+        # check reach numbering
+        for segment in np.arange(1, self.sfr.nss + 1):
+            reaches = self.reach_data.ireach[self.reach_data.iseg == segment]
+            t = _check_numbers(len(reaches),
+                               reaches,
+                               level=self.level,
+                               datatype='reach')
+            if len(t) > 0:
+                txt += 'Segment {} has {}'.format(segment, t)
+        if txt == '':
+            passed = True
+        self._txt_footer(headertxt, txt, 'continuity in segment and reach numbering', passed, warning=False)
+
+        headertxt = 'Checking for increasing segment numbers in downstream direction...\n'
+        txt = ''
+        passed = False
+        if self.verbose:
+            print(headertxt.strip())
+        #for per, segment_data in self.segment_data.items():
+
+        inds = (sd.outseg < sd.nseg) & (sd.outseg != 0)
+
+        if len(txt) == 0 and np.any(inds):
+            decreases = sd[['nseg', 'outseg']][inds].copy()
+            txt += 'Found segment numbers decreasing in the downstream direction.\n'.format(len(decreases))
+            txt += 'MODFLOW will run but convergence may be slowed:\n'
+            if self.level == 1:
+                txt += 'nseg outseg\n'
+                t = ''
+                for ns, os in decreases:
+                    t += '{} {}\n'.format(ns, os)
+                txt += t#'\n'.join(textwrap.wrap(t, width=10))
+        if len(t) == 0:
+                passed = True
+        self._txt_footer(headertxt, txt, 'segment numbering order', passed)
+
+    def routing(self):
+        """checks for breaks in routing and does comprehensive check for circular routing
+        """
+        headertxt = 'Checking for circular routing...\n'
+        txt = ''
+        if self.verbose:
+            print(headertxt.strip())
+
+        #txt += self.sfr.get_outlets(level=self.level, verbose=False)  # will print twice if verbose=True
+        # simpler check method using paths from routing graph
+        circular_segs = [k for k, v in self.sfr.paths.items() if v is None]
+        if len(circular_segs) > 0:
+            txt += '{0} instances where an outlet was not found after {1} consecutive segments!\n' \
+                .format(len(circular_segs), self.sfr.nss)
+            if self.level == 1:
+                txt += ' '.join(map(str, circular_segs)) + '\n'
+            else:
+                f = 'circular_routing.csv'
+                np.savetxt(f, circular_segs, fmt='%d', delimiter=',', header=txt)
+                txt += 'See {} for details.'.format(f)
+            if self.verbose:
+                print(txt)
+        self._txt_footer(headertxt, txt, 'circular routing', warning=False)
+
+        # check reach connections for proximity
+        rd = self.sfr.reach_data
+        rd.sort(order=['reachID'])
+        x0 = self.sr.xcentergrid[rd.i, rd.j]
+        y0 = self.sr.ycentergrid[rd.i, rd.j]
+        loc = dict(zip(rd.reachID, zip(x0, y0)))
+
+        # compute distances between node centers of connected reaches
+        headertxt = 'Checking reach connections for proximity...\n'
+        txt = ''
+        if self.verbose:
+            print(headertxt.strip())
+        dist = []
+        for r in rd.reachID:
+            x0, y0 = loc[r]
+            outreach = rd.outreach[r - 1]
+            if outreach == 0:
+                dist.append(0)
+            else:
+                x1, y1 = loc[outreach]
+                dist.append(np.sqrt((x1 - x0) ** 2 + (y1 - y0) ** 2))
+        dist = np.array(dist)
+
+        # compute max width of reach nodes (hypotenuse for rectangular nodes)
+        dx = (self.sr.delr * self.sr.length_multiplier)[rd.j]
+        dy = (self.sr.delc * self.sr.length_multiplier)[rd.i]
+        hyp = np.sqrt(dx ** 2 + dy ** 2)
+
+        # breaks are when the connection distance is greater than
+        # max node with * a tolerance
+        # 1.25 * hyp is greater than distance of two diagonally adjacent nodes
+        # where one is 1.5x larger than the other
+        breaks = np.where(dist > hyp * 1.25)
+        breaks_reach_data = rd[breaks]
+        segments_with_breaks = set(breaks_reach_data.iseg)
+        if len(breaks) > 0:
+            txt += '{0} segments with non-adjacent reaches found.\n'.format(len(segments_with_breaks))
+            if self.level == 1:
+                txt += 'At segments:\n'
+                txt += ' '.join(map(str, segments_with_breaks)) + '\n'
+            else:
+                f = 'reach_connection_gaps.csv'
+                rd.tofile(f, sep='\t')
+                txt += 'See {} for details.'.format(f)
+            if self.verbose:
+                print(txt)
+        self._txt_footer(headertxt, txt, 'reach connections', warning=False)
+
+    def overlapping_conductance(self, tol=1e-6):
+        """checks for multiple SFR reaches in one cell; and whether more than one reach has Cond > 0
+        """
+        headertxt = 'Checking for model cells with multiple non-zero SFR conductances...\n'
+        txt = ''
+        if self.verbose:
+            print(headertxt.strip())
+
+        # make nreach vectors of each conductance parameter
+        reach_data = self.reach_data.copy()
+        # if no dis file was supplied, can't compute node numbers
+        # make nodes based on unique row, col pairs
+        #if np.diff(reach_data.node).max() == 0:
+        # always use unique rc, since flopy assigns nodes by k, i, j
+        uniquerc = {}
+        for i, (r, c) in enumerate(reach_data[['i', 'j']].copy()):
+            if (r, c) not in uniquerc:
+                uniquerc[(r, c)] = i + 1
+        reach_data['node'] = [uniquerc[(r, c)] for r, c in reach_data[['i', 'j']].copy()]
+
+        K = reach_data.strhc1
+        if K.max() == 0:
+            K = self.sfr._interpolate_to_reaches('hcond1', 'hcond2')
+        b = reach_data.strthick
+        if b.max() == 0:
+            b = self.sfr._interpolate_to_reaches('thickm1', 'thickm2')
+        L = reach_data.rchlen
+        w = self.sfr._interpolate_to_reaches('width1', 'width2')
+
+        # Calculate SFR conductance for each reach
+        Cond = K * w * L / b
+
+        shared_cells = _get_duplicates(reach_data.node)
+
+        nodes_with_multiple_conductance = set()
+        for node in shared_cells:
+
+            # select the collocated reaches for this cell
+            conductances = Cond[reach_data.node == node].copy()
+            conductances.sort()
+
+            # list nodes with multiple non-zero SFR reach conductances
+            if conductances[0] / conductances[-1] > tol:
+                nodes_with_multiple_conductance.update({node})
+
+        if len(nodes_with_multiple_conductance) > 0:
+            txt += '{} model cells with multiple non-zero SFR conductances found.\n' \
+                   'This may lead to circular routing between collocated reaches.\n' \
+                .format(len(nodes_with_multiple_conductance))
+            if self.level == 1:
+                txt += 'Nodes with overlapping conductances:\n'
+
+                reach_data['strthick'] = b
+                reach_data['strhc1'] = K
+
+                cols = [c for c in reach_data.dtype.names if c in \
+                        ['k', 'i', 'j', 'iseg', 'ireach', 'rchlen', 'strthick', 'strhc1', 'width', 'conductance']]
+
+                reach_data = recfunctions.append_fields(reach_data,
+                                                        names=['width', 'conductance'],
+                                                        data=[w, Cond],
+                                                        usemask=False,
+                                                        asrecarray=True)
+                has_multiple = np.array([True if n in nodes_with_multiple_conductance
+                                         else False for n in reach_data.node])
+                reach_data = reach_data[has_multiple].copy()
+                reach_data = reach_data[cols].copy()
+                txt += _print_rec_array(reach_data, delimiter='\t')
+
+        self._txt_footer(headertxt, txt, 'overlapping conductance')
+
+    def elevations(self, min_strtop=-10, max_strtop=15000):
+        """checks streambed elevations for downstream rises and inconsistencies with model grid
+        """
+        headertxt = 'Checking for streambed tops of less than {}...\n'.format(min_strtop)
+        txt = ''
+        if self.verbose:
+            print(headertxt.strip())
+
+        passed = False
+        if self.sfr.isfropt in [1, 2, 3]:
+            if np.diff(self.reach_data.strtop).max() == 0:
+                txt += 'isfropt setting of 1,2 or 3 requries strtop information!\n'
+            else:
+                is_less = self.reach_data.strtop < min_strtop
+                if np.any(is_less):
+                    below_minimum = self.reach_data[is_less]
+                    txt += '{} instances of streambed top below minimum found.\n'.format(len(below_minimum))
+                    if self.level == 1:
+                        txt += 'Reaches with low strtop:\n'
+                        txt += _print_rec_array(below_minimum, delimiter='\t')
+                if len(txt) == 0:
+                    passed = True
+        else:
+            txt += 'strtop not specified for isfropt={}\n'.format(self.sfr.isfropt)
+            passed = True
+        self._txt_footer(headertxt, txt, 'minimum streambed top', passed)
+
+        headertxt = 'Checking for streambed tops of greater than {}...\n'.format(max_strtop)
+        txt = ''
+        if self.verbose:
+            print(headertxt.strip())
+
+        passed = False
+        if self.sfr.isfropt in [1, 2, 3]:
+            if np.diff(self.reach_data.strtop).max() == 0:
+                txt += 'isfropt setting of 1,2 or 3 requries strtop information!\n'
+            else:
+                is_greater = self.reach_data.strtop > max_strtop
+                if np.any(is_greater):
+                    above_max = self.reach_data[is_greater]
+                    txt += '{} instances of streambed top above the maximum found.\n'.format(len(above_max))
+                    if self.level == 1:
+                        txt += 'Reaches with high strtop:\n'
+                        txt += _print_rec_array(above_max, delimiter='\t')
+                if len(txt) == 0:
+                    passed = True
+        else:
+            txt += 'strtop not specified for isfropt={}\n'.format(self.sfr.isfropt)
+            passed = True
+        self._txt_footer(headertxt, txt, 'maximum streambed top', passed)
+
+
+        headertxt = 'Checking segment_data for downstream rises in streambed elevation...\n'
+        txt = ''
+        if self.verbose:
+            print(headertxt.strip())
+
+        # decide whether to check elevup and elevdn from items 6b/c
+        # (see online guide to SFR input; Data Set 6b description)
+        passed = False
+        if self.sfr.isfropt in [0, 4, 5]:
+            pers = sorted(self.segment_data.keys())
+            for per in pers:
+                segment_data = self.segment_data[per][self.segment_data[per].elevup > -999999]
+
+                # enforce consecutive increasing segment numbers (for indexing)
+                segment_data.sort(order='nseg')
+                t = _check_numbers(len(segment_data), segment_data.nseg, level=1, datatype='Segment')
+                if len(t) > 0:
+                    raise Exception('Elevation check requires consecutive segment numbering.')
+
+                # first check for segments where elevdn > elevup
+                d_elev = segment_data.elevdn - segment_data.elevup
+                segment_data = recfunctions.append_fields(segment_data, names='d_elev', data=d_elev,
+                                                          asrecarray=True)
+                txt += self._boolean_compare(segment_data[['nseg', 'outseg', 'elevup', 'elevdn',
+                                                           'd_elev']].copy(),
+                                             col1='d_elev', col2=np.zeros(len(segment_data)),
+                                             level0txt='Stress Period {}: '.format(per + 1) + \
+                                                       '{} segments encountered with elevdn > elevup.',
+                                             level1txt='Backwards segments:',
+                                             )
+
+                # next check for rises between segments
+                non_outlets = segment_data.outseg > 0
+                non_outlets_seg_data = segment_data[non_outlets]  # lake outsegs are < 0
+                outseg_elevup = np.array([segment_data.elevup[o - 1] for o in segment_data.outseg if o > 0])
+                d_elev2 = outseg_elevup - segment_data.elevdn[non_outlets]
+                non_outlets_seg_data = recfunctions.append_fields(non_outlets_seg_data,
+                                                                  names=['outseg_elevup', 'd_elev2'],
+                                                                  data=[outseg_elevup, d_elev2],
+                                                                  asrecarray=True)
+
+                txt += self._boolean_compare(non_outlets_seg_data[['nseg', 'outseg', 'elevdn',
+                                                                   'outseg_elevup', 'd_elev2']].copy(),
+                                             col1='d_elev2', col2=np.zeros(len(non_outlets_seg_data)),
+                                             level0txt='Stress Period {}: '.format(per + 1) + \
+                                                       '{} segments encountered with segments encountered ' \
+                                                       'with outseg elevup > elevdn.',
+                                             level1txt='Backwards segment connections:',
+                                             )
+
+            if len(txt) == 0:
+                passed = True
+        else:
+            txt += 'Segment elevup and elevdn not specified for nstrm={} and isfropt={}\n' \
+                .format(self.sfr.nstrm, self.sfr.isfropt)
+            passed = True
+        self._txt_footer(headertxt, txt, 'segment elevations', passed)
+
+        headertxt = 'Checking reach_data for downstream rises in streambed elevation...\n'
+        txt = ''
+        if self.verbose:
+            print(headertxt.strip())
+        passed = False
+        if self.sfr.nstrm < 0 or self.sfr.reachinput and self.sfr.isfropt in [1, 2, 3]:  # see SFR input instructions
+
+            # compute outreaches if they aren't there already
+            if np.diff(self.sfr.reach_data.outreach).max() == 0:
+                self.sfr.set_outreaches()
+
+            # compute changes in elevation
+            rd = self.reach_data.copy()
+            elev = dict(zip(rd.reachID, rd.strtop))
+            dnelev = {rid: elev[rd.outreach[i]] if rd.outreach[i] != 0
+                      else -9999 for i, rid in enumerate(rd.reachID)}
+            strtopdn = np.array([dnelev[r] for r in rd.reachID])
+            diffs = np.array([(dnelev[i] - elev[i]) if dnelev[i] != -9999
+                               else -.001 for i in rd.reachID])
+
+            reach_data = self.sfr.reach_data  # inconsistent with other checks that work with
+            # reach_data attribute of check class. Want to have get_outreaches as a method of sfr class
+            # (for other uses). Not sure if other check methods should also copy reach_data directly from
+            # SFR package instance for consistency.
+
+            # use outreach values to get downstream elevations
+            #non_outlets = reach_data[reach_data.outreach != 0]
+            #outreach_elevdn = np.array([reach_data.strtop[o - 1] for o in reach_data.outreach])
+            #d_strtop = outreach_elevdn[reach_data.outreach != 0] - non_outlets.strtop
+            rd = recfunctions.append_fields(rd, names=['strtopdn', 'd_strtop'],
+                                                data=[strtopdn, diffs],
+                                                asrecarray=True)
+
+            txt += self._boolean_compare(rd[['k', 'i', 'j', 'iseg', 'ireach',
+                                         'strtop', 'strtopdn', 'd_strtop', 'reachID']].copy(),
+                                         col1='d_strtop', col2=np.zeros(len(rd)),
+                                         level0txt='{} reaches encountered with strtop < strtop of downstream reach.',
+                                         level1txt='Elevation rises:',
+                                         )
+            if len(txt) == 0:
+                passed = True
+        else:
+            txt += 'Reach strtop not specified for nstrm={}, reachinput={} and isfropt={}\n' \
+                .format(self.sfr.nstrm, self.sfr.reachinput, self.sfr.isfropt)
+            passed = True
+        self._txt_footer(headertxt, txt, 'reach elevations', passed)
+
+        headertxt = 'Checking reach_data for inconsistencies between streambed elevations and the model grid...\n'
+        if self.verbose:
+            print(headertxt.strip())
+        txt = ''
+        if self.sfr.parent.dis is None:
+            txt += 'No DIS file supplied; cannot check SFR elevations agains model grid.'
+            self._txt_footer(headertxt, txt, '')
+            return
+        passed = False
+        warning = True
+        if self.sfr.nstrm < 0 or self.sfr.reachinput and self.sfr.isfropt in [1, 2, 3]:  # see SFR input instructions
+            reach_data = self.reach_data
+            i, j, k = reach_data.i, reach_data.j, reach_data.k
+
+            # check streambed bottoms in relation to respective cell bottoms
+            bots = self.sfr.parent.dis.botm.array[k, i, j]
+            streambed_bots = reach_data.strtop - reach_data.strthick
+            reach_data = recfunctions.append_fields(reach_data,
+                                                    names=['layerbot', 'strbot'],
+                                                    data=[bots, streambed_bots],
+                                                    asrecarray=True)
+
+            txt += self._boolean_compare(reach_data[['k', 'i', 'j', 'iseg', 'ireach',
+                                                     'strtop', 'strthick', 'strbot', 'layerbot',
+                                                     'reachID']].copy(),
+                                         col1='layerbot', col2='strbot',
+                                         level0txt='{} reaches encountered with streambed bottom below layer bottom.',
+                                         level1txt='Layer bottom violations:',
+                                         )
+            if len(txt) > 0:
+                warning = False # this constitutes an error (MODFLOW won't run)
+            # check streambed elevations in relation to model top
+            tops = self.sfr.parent.dis.top.array[i, j]
+            reach_data = recfunctions.append_fields(reach_data, names='modeltop', data=tops, asrecarray=True)
+
+            txt += self._boolean_compare(reach_data[['k', 'i', 'j', 'iseg', 'ireach',
+                                                     'strtop', 'modeltop', 'strhc1', 'reachID']].copy(),
+                                         col1='strtop', col2='modeltop',
+                                         level0txt='{} reaches encountered with streambed above model top.',
+                                         level1txt='Model top violations:',
+                                         )
+
+            if len(txt) == 0:
+                passed = True
+        else:
+            txt += 'Reach strtop, strthick not specified for nstrm={}, reachinput={} and isfropt={}\n' \
+                .format(self.sfr.nstrm, self.sfr.reachinput, self.sfr.isfropt)
+            passed = True
+        self._txt_footer(headertxt, txt, 'reach elevations vs. grid elevations', passed, warning=warning)
+
+        # In cases where segment end elevations/thicknesses are used,
+        # do these need to be checked for consistency with layer bottoms?
+
+        headertxt = 'Checking segment_data for inconsistencies between segment end elevations and the model grid...\n'
+        txt = ''
+        if self.verbose:
+            print(headertxt.strip())
+        passed = False
+        if self.sfr.isfropt in [0, 4, 5]:
+            reach_data = self.reach_data
+            pers = sorted(self.segment_data.keys())
+            for per in pers:
+                segment_data = self.segment_data[per][self.segment_data[per].elevup > -999999]
+
+                # enforce consecutive increasing segment numbers (for indexing)
+                segment_data.sort(order='nseg')
+                t = _check_numbers(len(segment_data), segment_data.nseg, level=1, datatype='Segment')
+                if len(t) > 0:
+                    raise Exception('Elevation check requires consecutive segment numbering.')
+
+            first_reaches = reach_data[reach_data.ireach == 1].copy()
+            last_reaches = reach_data[np.append((np.diff(reach_data.iseg) == 1), True)].copy()
+            segment_ends = recfunctions.stack_arrays([first_reaches, last_reaches],
+                                                     asrecarray=True, usemask=False)
+            segment_ends['strtop'] = np.append(segment_data.elevup, segment_data.elevdn)
+            i, j = segment_ends.i, segment_ends.j
+            tops = self.sfr.parent.dis.top.array[i, j]
+            diff = tops - segment_ends.strtop
+            segment_ends = recfunctions.append_fields(segment_ends,
+                                                      names=['modeltop', 'diff'],
+                                                      data=[tops, diff],
+                                                      asrecarray=True)
+
+            txt += self._boolean_compare(segment_ends[['k', 'i', 'j', 'iseg',
+                                                       'strtop', 'modeltop', 'diff', 'reachID']].copy(),
+                                         col1=np.zeros(len(segment_ends)), col2='diff',
+                                         level0txt='{} reaches encountered with streambed above model top.',
+                                         level1txt='Model top violations:',
+                                         )
+
+            if len(txt) == 0:
+                passed = True
+        else:
+            txt += 'Segment elevup and elevdn not specified for nstrm={} and isfropt={}\n' \
+                .format(self.sfr.nstrm, self.sfr.isfropt)
+            passed = True
+        self._txt_footer(headertxt, txt, 'segment elevations vs. model grid', passed)
+
+    def slope(self, minimum_slope=1e-4, maximum_slope=1.0):
+        """Checks that streambed slopes are greater than or equal to a specified minimum value.
+            Low slope values can cause "backup" or unrealistic stream stages with icalc options
+            where stage is computed.
+            """
+        headertxt = 'Checking for streambed slopes of less than {}...\n'.format(minimum_slope)
+        txt = ''
+        if self.verbose:
+            print(headertxt.strip())
+
+        passed = False
+        if self.sfr.isfropt in [1, 2, 3]:
+            if np.diff(self.reach_data.slope).max() == 0:
+                txt += 'isfropt setting of 1,2 or 3 requries slope information!\n'
+            else:
+                is_less = self.reach_data.slope < minimum_slope
+                if np.any(is_less):
+                    below_minimum = self.reach_data[is_less]
+                    txt += '{} instances of streambed slopes below minimum found.\n'.format(len(below_minimum))
+                    if self.level == 1:
+                        txt += 'Reaches with low slopes:\n'
+                        txt += _print_rec_array(below_minimum, delimiter='\t')
+                if len(txt) == 0:
+                    passed = True
+        else:
+            txt += 'slope not specified for isfropt={}\n'.format(self.sfr.isfropt)
+            passed = True
+        self._txt_footer(headertxt, txt, 'minimum slope', passed)
+
+        headertxt = 'Checking for streambed slopes of greater than {}...\n'.format(maximum_slope)
+        txt = ''
+        if self.verbose:
+            print(headertxt.strip())
+
+        passed = False
+        if self.sfr.isfropt in [1, 2, 3]:
+            if np.diff(self.reach_data.slope).max() == 0:
+                txt += 'isfropt setting of 1,2 or 3 requries slope information!\n'
+            else:
+                is_greater = self.reach_data.slope > maximum_slope
+
+                if np.any(is_greater):
+                    above_max = self.reach_data[is_greater]
+                    txt += '{} instances of streambed slopes above maximum found.\n'.format(len(above_max))
+                    if self.level == 1:
+                        txt += 'Reaches with high slopes:\n'
+                        txt += _print_rec_array(above_max, delimiter='\t')
+                if len(txt) == 0:
+                    passed = True
+        else:
+            txt += 'slope not specified for isfropt={}\n'.format(self.sfr.isfropt)
+            passed = True
+        self._txt_footer(headertxt, txt, 'maximum slope', passed)
+
+
+def _check_numbers(n, numbers, level=1, datatype='reach'):
+    """Check that a sequence of numbers is consecutive
+    (that the sequence is equal to the range from 1 to n+1, where n is the expected length of the sequence).
+
+    Parameters
+    ----------
+    n : int
+        Expected length of the sequence (i.e. number of stream segments)
+    numbers : array
+        Sequence of numbers (i.e. 'nseg' column from the segment_data array)
+    level : int
+        Check method analysis level. If level=0, summary checks are
+        performed. If level=1, full checks are performed.
+    datatype : str, optional
+        Only used for reporting.
+    """
+    txt = ''
+    num_range = np.arange(1, n + 1)
+    if not np.array_equal(num_range, numbers):
+        txt += 'Invalid {} numbering\n'.format(datatype)
+        if level == 1:
+            non_consecutive = np.append(np.diff(numbers) != 1, False)  # consistent dimmension for boolean array
+            gaps = num_range[non_consecutive] + 1
+            if len(gaps) > 0:
+                gapstr = ' '.join(map(str, gaps))
+                txt += 'Gaps in numbering at positions {}\n'.format(gapstr)
+    return txt
+
+
+def _isnumeric(str):
+    try:
+        float(str)
+        return True
+    except:
+        return False
+
+
+def _markitzero(recarray, inds):
+    """subtracts 1 from columns specified in inds argument, to convert from 1 to 0-based indexing
+    """
+    lnames = [n.lower() for n in recarray.dtype.names]
+    for idx in inds:
+        if (idx in lnames):
+            recarray[idx] -= 1
+
+
+def _pop_item(line):
+    try:
+        return float(line.pop(0))
+    except:
+        return 0.
+
+def _get_dataset(line, dataset):
+    tmp = []
+    # interpret number supplied with decimal points as floats, rest as ints
+    # this could be a bad idea (vs. explicitly formatting values for each dataset)
+    for i, s in enumerate(line_parse(line)):
+        try:
+            n = int(s)
+        except:
+            try:
+                n = float(s)
+            except:
+                break
+        dataset[i] = n
+    return dataset
+
+
+def _get_duplicates(a):
+    """Returns duplcate values in an array, similar to pandas .duplicated() method
+    http://stackoverflow.com/questions/11528078/determining-duplicate-values-in-an-array
+    """
+    s = np.sort(a, axis=None)
+    equal_to_previous_item = np.append(s[1:] == s[:-1], False)  # maintain same dimmension for boolean array
+    return np.unique(s[equal_to_previous_item])
+
+
+def _get_item2_names(nstrm, reachinput, isfropt, structured=False):
+    """Determine which variables should be in item 2, based on model grid type,
+    reachinput specification, and isfropt.
+
+    Returns
+    -------
+    names : list of str
+        List of names (same as variables in SFR Package input instructions) of columns
+        to assign (upon load) or retain (upon write) in reach_data array.
+
+    Notes
+    -----
+    Lowercase is used for all variable names.
+
+    """
+    names = []
+    if structured:
+        names += ['k', 'i', 'j']
+    else:
+        names += ['node']
+    names += ['iseg', 'ireach', 'rchlen']
+    if nstrm < 0 or reachinput:
+        if isfropt in [1, 2, 3]:
+            names += ['strtop', 'slope', 'strthick', 'strhc1']
+            if isfropt in [2, 3]:
+                names += ['thts', 'thti', 'eps']
+                if isfropt == 3:
+                    names += ['uhc']
+    return names
+
+
+def _fmt_string(array, float_format='{}'):
+    fmt_string = ''
+    for field in array.dtype.descr:
+        vtype = field[1][1].lower()
+        if (vtype == 'i'):
+            fmt_string += '{:.0f} '
+        elif (vtype == 'f'):
+            fmt_string += '{} '.format(float_format)
+        elif (vtype == 'o'):
+            fmt_string += '{} '
+        elif (vtype == 's'):
+            raise Exception("MfList error: '\str\' type found it dtype." + \
+                            " This gives unpredictable results when " + \
+                            "recarray to file - change to \'object\' type")
+        else:
+            raise Exception("MfList.fmt_string error: unknown vtype " + \
+                            "in dtype:" + vtype)
+    return fmt_string
+
+
+def _fmt_string_list(array, float_format='{}'):
+    fmt_string = []
+    for field in array.dtype.descr:
+        vtype = field[1][1].lower()
+        if (vtype == 'i'):
+            fmt_string += ['{:.0f}']
+        elif (vtype == 'f'):
+            fmt_string += [float_format]
+        elif (vtype == 'o'):
+            fmt_string += ['{}']
+        elif (vtype == 's'):
+            raise Exception("MfList error: '\str\' type found it dtype." + \
+                            " This gives unpredictable results when " + \
+                            "recarray to file - change to \'object\' type")
+        else:
+            raise Exception("MfList.fmt_string error: unknown vtype " + \
+                            "in dtype:" + vtype)
+    return fmt_string
+
+
+def _print_rec_array(array, cols=None, delimiter=' ', float_format='{:.6f}'):
+    """Print out a numpy record array to string, with column names.
+
+    Parameters
+    ----------
+    cols : list of strings
+        List of columns to print.
+    delimiter : string
+        Delimited to use.
+
+    Returns
+    -------
+    txt : string
+        Text string of array.
+    """
+    txt = ''
+    if cols is not None:
+        cols = [c for c in array.dtype.names if c in cols]
+    else:
+        cols = list(array.dtype.names)
+    # drop columns with no data
+    if np.shape(array)[0] > 1:
+        cols = [c for c in cols if array[c].min() > -999999]
+    # add _fmt_string call here
+    fmts = _fmt_string_list(array[cols], float_format=float_format)
+    txt += delimiter.join(cols) + '\n'
+    txt += '\n'.join([delimiter.join(fmts).format(*r) for r in array[cols].copy().tolist()])
+    return txt
+
+
+def _parse_1c(line, reachinput, transroute):
+    """Parse Data Set 1c for SFR2 package.
+    See http://water.usgs.gov/nrp/gwsoftware/modflow2000/MFDOC/index.html?sfr.htm for more info
+
+    Parameters
+    ----------
+    line : str
+        line read from SFR package input file
+
+    Returns
+    -------
+        a list of length 13 containing all variables for Data Set 6a
+    """
+    na = 0
+    # line = _get_dataset(line, [0, 0, 0, 0, 0, 0, 0, 0, 0, 10, 1, 30, 1, 2, 0.75, 0.0001, []])
+    # line = line.strip().split()
+    line = line_parse(line)
+
+    nstrm = int(line.pop(0))
+    nss = int(line.pop(0))
+    nsfrpar = int(line.pop(0))
+    nparseg = int(line.pop(0))
+    const = float(line.pop(0))
+    dleak = float(line.pop(0))
+    ipakcb = int(line.pop(0))
+    istcb2 = int(line.pop(0))
+
+    isfropt, nstrail, isuzn, nsfrsets = na, na, na, na
+    if reachinput:
+        nstrm = abs(nstrm)  # see explanation for dataset 1c in online guide
+        isfropt = int(line.pop(0))
+        if isfropt > 1:
+            nstrail = int(line.pop(0))
+            isuzn = int(line.pop(0))
+            nsfrsets = int(line.pop(0))
+    if nstrm < 0:
+        isfropt = int(line.pop(0))
+        nstrail = int(line.pop(0))
+        isuzn = int(line.pop(0))
+        nsfrsets = int(line.pop(0))
+
+    irtflg, numtim, weight, flwtol = na, na, na, na
+    if nstrm < 0 or transroute:
+        irtflg = int(_pop_item(line))
+        if irtflg > 0:
+            numtim = int(line.pop(0))
+            weight = int(line.pop(0))
+            flwtol = int(line.pop(0))
+
+    # auxillary variables (MODFLOW-LGR)
+    option = [line[i] for i in np.arange(1, len(line)) if 'aux' in line[i - 1].lower()]
+
+    return nstrm, nss, nsfrpar, nparseg, const, dleak, ipakcb, istcb2, \
+           isfropt, nstrail, isuzn, nsfrsets, irtflg, numtim, weight, flwtol, option
+
+
+def _parse_6a(line, option):
+    """Parse Data Set 6a for SFR2 package.
+    See http://water.usgs.gov/nrp/gwsoftware/modflow2000/MFDOC/index.html?sfr.htm for more info
+
+    Parameters
+    ----------
+    line : str
+        line read from SFR package input file
+
+    Returns
+    -------
+        a list of length 13 containing all variables for Data Set 6a
+    """
+    # line = line.strip().split()
+    line = line_parse(line)
+
+    xyz = []
+    # handle any aux variables at end of line
+    for i, s in enumerate(line):
+        if s.lower() in option:
+            xyz.append(s.lower())
+
+    na = 0
+    nvalues = sum([_isnumeric(s) for s in line])
+    # line = _get_dataset(line, [0] * nvalues)
+    nseg = int(_pop_item(line))
+    icalc = int(_pop_item(line))
+    outseg = int(_pop_item(line))
+    iupseg = int(_pop_item(line))
+    iprior = na
+    nstrpts = na
+
+    if iupseg > 0:
+        iprior = int(_pop_item(line))
+    if icalc == 4:
+        nstrpts = int(_pop_item(line))
+
+    flow = _pop_item(line)
+    runoff = _pop_item(line)
+    etsw = _pop_item(line)
+    pptsw = _pop_item(line)
+    roughch = na
+    roughbk = na
+
+    if icalc in [1, 2]:
+        roughch = _pop_item(line)
+    if icalc == 2:
+        roughbk = _pop_item(line)
+
+    cdpth, fdpth, awdth, bwdth = na, na, na, na
+    if icalc == 3:
+        cdpth, fdpth, awdth, bwdth = map(float, line)
+    return nseg, icalc, outseg, iupseg, iprior, nstrpts, flow, runoff, etsw, \
+           pptsw, roughch, roughbk, cdpth, fdpth, awdth, bwdth, xyz
+
+
+def _parse_6bc(line, icalc, nstrm, isfropt, reachinput, per=0):
+    """Parse Data Set 6b for SFR2 package.
+    See http://water.usgs.gov/nrp/gwsoftware/modflow2000/MFDOC/index.html?sfr.htm for more info
+
+    Parameters
+    ----------
+    line : str
+        line read from SFR package input file
+
+    Returns
+    -------
+        a list of length 9 containing all variables for Data Set 6b
+    """
+    na = 0
+    # line = [s for s in line.strip().split() if s.isnumeric()]
+    nvalues = sum([_isnumeric(s) for s in line_parse(line)])
+    line = _get_dataset(line, [0] * nvalues)
+
+    hcond, thickm, elevupdn, width, depth, thts, thti, eps, uhc = [0.0] * 9
+
+    if isfropt in [0, 4, 5] and icalc <= 0:
+        hcond = line.pop(0)
+        thickm = line.pop(0)
+        elevupdn = line.pop(0)
+        width = line.pop(0)
+        depth = line.pop(0)
+    elif isfropt in [0, 4, 5] and icalc == 1:
+        hcond = line.pop(0)
+        if per == 0:
+            thickm = line.pop(0)
+            elevupdn = line.pop(0)
+            width = line.pop(0)  # depth is not read if icalc == 1; see table in online guide
+            thts = _pop_item(line)
+            thti = _pop_item(line)
+            eps = _pop_item(line)
+            if isfropt == 5:
+                uhc = line.pop(0)
+    elif isfropt in [0, 4, 5] and icalc >= 2:
+        hcond = line.pop(0)
+        if isfropt in [4, 5] and per > 0 and icalc == 2:
+            pass
+        else:
+            thickm = line.pop(0)
+            elevupdn = line.pop(0)
+            if isfropt in [4, 5] and icalc == 2 and per == 0:
+                # table in online guide suggests that the following items should be present in this case
+                # but in the example
+                thts = _pop_item(line)
+                thti = _pop_item(line)
+                eps = _pop_item(line)
+                if isfropt == 5:
+                    uhc = _pop_item(line)
+            else:
+                pass
+    elif isfropt == 1 and icalc <= 1:
+        width = line.pop(0)
+        if icalc <= 0:
+            depth = line.pop(0)
+    elif isfropt in [2, 3] and icalc <= 1:
+        if per > 0:
+            pass
+        else:
+            width = line.pop(0)
+            if icalc <= 0:
+                depth = line.pop(0)
+    else:
+        pass
+    return hcond, thickm, elevupdn, width, depth, thts, thti, eps, uhc
+
+
+def find_path(graph, start, end=0, path=[]):
+    path = path + [start]
+    if start == end:
+        return path
+    if start not in graph:
+        return None
+    if not isinstance(graph[start], list):
+        graph[start] = [graph[start]]
+    for node in graph[start]:
+        if node not in path:
+            newpath = find_path(graph, node, end, path)
+            if newpath: return newpath
+    return None
+