# flopy version file automatically created using...make-release.py
<<<<<<< HEAD
# created on...June 26, 2020 17:31:05
=======
# created on...October 26, 2020 15:01:54
>>>>>>> 09afe609

major = 3
minor = 3
micro = 2
__version__ = "{:d}.{:d}.{:d}".format(major, minor, micro)

__pakname__ = "flopy"

# edit author dictionary as necessary
author_dict = {
    "Mark Bakker": "mark.bakker@tudelft.nl",
    "Vincent Post": "Vincent.Post@bgr.de",
    "Christian D. Langevin": "langevin@usgs.gov",
    "Joseph D. Hughes": "jdhughes@usgs.gov",
    "Jeremy T. White": "jwhite@usgs.gov",
    "Andrew T. Leaf": "aleaf@usgs.gov",
    "Scott R. Paulinski": "spaulinski@usgs.gov",
    "Joshua D. Larsen": "jlarsen@usgs.gov",
    "Michael W. Toews": "M.Toews@gns.cri.nz",
    "Eric D. Morway": "emorway@usgs.gov",
    "Jason C. Bellino": "jbellino@usgs.gov",
    "Jon Jeffrey Starn": "jjstarn@usgs.gov",
    "Michael N. Fienen": "mnfienen@usgs.gov",
}
__author__ = ", ".join(author_dict.keys())
__author_email__ = ", ".join(s for _, s in author_dict.items())<|MERGE_RESOLUTION|>--- conflicted
+++ resolved
@@ -1,9 +1,5 @@
 # flopy version file automatically created using...make-release.py
-<<<<<<< HEAD
-# created on...June 26, 2020 17:31:05
-=======
 # created on...October 26, 2020 15:01:54
->>>>>>> 09afe609
 
 major = 3
 minor = 3
